--- conflicted
+++ resolved
@@ -15,19 +15,7 @@
 from Predictions import model
 from discord.discord import discord
 
-<<<<<<< HEAD
-=======
-logging.FileHandler(filename="error.log", mode='a')
-logging.basicConfig(filename='error.log', level=logging.DEBUG)
-logging.getLogger("requests").setLevel(logging.WARNING)
-logging.getLogger("urllib3").setLevel(logging.WARNING)
-logging.getLogger("apscheduler").setLevel(logging.WARNING)
-logging.getLogger('flask_cors').setLevel(logging.WARNING)
-logging.getLogger("flask-limiter").setLevel(logging.WARNING)
 
-# logger = logging.getLogger()
-
->>>>>>> 153bb344
 app.register_blueprint(plugin_stats)
 app.register_blueprint(detect)
 app.register_blueprint(app_token)
@@ -45,7 +33,6 @@
 
 if not app.debug or os.environ.get('WERKZEUG_RUN_MAIN') == 'true':
     started = True
-<<<<<<< HEAD
     n_pca = 30
     Config.debug(f'devmode: {Config.dev_mode}')
 
@@ -63,20 +50,6 @@
     sched.add_job(model.train_model, args=[n_pca], replace_existing=True, name='train_model')  # on startup
 
     print_jobs()
-=======
-    today18h = dt.datetime.combine(dt.date.today(), dt.datetime.min.time())
-    today18h = today18h + dt.timedelta(hours=18)
-
-    sched.add_job(scraper.run_scraper, 'interval', minutes=1, start_date=dt.date.today(), name='run_hiscore', max_instances=10, coalesce=True)
-    
-    # sched.add_job(model.save_model,trigger='interval', days=1, start_date=today18h ,args=[50], replace_existing=True, name='save_model')
-    sched.add_job(model.train_model ,args=[50], replace_existing=True, name='train_model') # on startup
-    
-    for job in sched.get_jobs():
-        logging.debug(f'    Job: {job.name}, {job.trigger}, {job.func}')
-        print(f'    Job: {job.name}, {job.trigger}, {job.func}')
->>>>>>> 153bb344
-
     sched.start()
 # do we need this?
 else:
@@ -88,23 +61,18 @@
     Config.debug(e)
     return "<h1>404</h1><p>The resource could not be found.</p>", 404
 
-
+  
 @app.route("/")
 def hello():
     data = {'welcome': 'test', 'job': started}
     return jsonify(data)
 
-<<<<<<< HEAD
-
+  
 @app.route("/favicon.ico")
 def favicon():
     return "", 200
 
 
-@app.errorhandler(429)
-def ratelimit_handler(e):
-    return jsonify(error="ratelimit exceeded %s" % e.description), 429
-=======
 @app.route("/hiscorescraper")
 def hiscorescraper():
     sched.add_job(scraper.run_scraper, name='run_hiscore', max_instances=10, coalesce=True)
@@ -112,7 +80,6 @@
         logging.debug(f'    Job: {job.name}, {job.trigger}, {job.func}')
         print(f'    Job: {job.name}, {job.trigger}, {job.func}')
     return redirect('/log')
->>>>>>> 153bb344
 
 @app.errorhandler(429)
 def ratelimit_handler(e):
