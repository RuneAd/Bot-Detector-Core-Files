--- conflicted
+++ resolved
@@ -1,11 +1,8 @@
 import os, sys
 sys.path.append(os.path.dirname(os.path.dirname(os.path.abspath(__file__))))
 
-<<<<<<< HEAD
+
 from flask import Blueprint, request, make_response, after_this_request, render_template_string, redirect
-=======
-from flask import Blueprint, request, make_response, after_this_request, render_template_string
->>>>>>> 153bb344
 from flask.json import jsonify
 
 import pandas as pd
@@ -61,10 +58,8 @@
         content = f.read()
         return render_template_string("<pre>{{ content }}</pre>", content=content)
 
-<<<<<<< HEAD
-
-=======
->>>>>>> 153bb344
+
+
 @app_token.route('/site/highscores/<token>', methods=['POST', 'GET'])
 @app_token.route('/site/highscores/<token>/<ofInterest>', methods=['POST', 'GET'])
 def get_highscores(token, ofInterest=None):
