name: hetzner production workflow

# Controls when the workflow will run
# https://docs.github.com/en/actions/using-workflows/events-that-trigger-workflows
on:
  # Triggers the workflow on push or pull request events but only for the "master" branch
  push:
    branches: [ main ]

  # Allows you to run this workflow manually from the Actions tab
  workflow_dispatch:

permissions: write-all


env:
  VALUE_FILE: bd-core-prd/deployment.yaml
  REGISTRY: quay.io/bot_detector/bd-core-files


# A workflow run is made up of one or more jobs that can run sequentially or in parallel
jobs:
  # This workflow contains a single job called "build"
  build_image:
    # The type of runner that the job will run on
    runs-on: [self-hosted, hetzner]

    # Steps represent a sequence of tasks that will be executed as part of the job
    steps:
      # Checks-out your repository under $GITHUB_WORKSPACE, so your job can access it
      - name: git checkout
        uses: actions/checkout@v3

      - name: Set vars
        id: vars
        run: |
          echo "GIT_HASH=$(git rev-parse --short "$GITHUB_SHA")" >> $GITHUB_OUTPUT
          echo "REGISTRY=$REGISTRY" >> $GITHUB_OUTPUT
          echo "VALUE_FILE=$VALUE_FILE" >> $GITHUB_OUTPUT

      # Runs a command using the runners shell
      - name: docker build
<<<<<<< HEAD
        run: docker build . --file Dockerfile --network=host -t "$REGISTRY:${{ steps.vars.outputs.GIT_HASH }}" --target production --build-arg api_port=5000 --build-arg root_path=""
=======
        run: docker build . --file Dockerfile --network=host -t "$REGISTRY:${{ steps.vars.outputs.GIT_HASH }}" --target production --build-arg api_port=5000 --build-arg root_path=/api
>>>>>>> deffbcd1

      - name: login to registry
        run: echo "${{ secrets.QUAY_REGISTERY_PASSWORD }}" | docker login -u="bot_detector+quay_robot" quay.io --password-stdin

      - name: docker push image to registry
        run: docker push "$REGISTRY:${{ steps.vars.outputs.GIT_HASH }}"

      - name: Checkout Target Repository
        uses: actions/checkout@v3
        with:
          repository: Bot-detector/bot-detector-k8s

      - name: Update Image Version
        uses: fjogeleit/yaml-update-action@main
        with:
          repository: Bot-detector/bot-detector-k8s
          valueFile: "${{ steps.vars.outputs.VALUE_FILE }}"
          token: ${{ secrets.HETZNER_ACTIONS_RUNNER_TOKEN }}
          commitChange: true
          branch: "${{ steps.vars.outputs.GIT_HASH }}"
          targetBranch: develop
          masterBranchName: develop
          createPR: true
          changes: |
            {
              "spec.template.spec.containers[0].image":"${{ steps.vars.outputs.REGISTRY }}:${{ steps.vars.outputs.GIT_HASH }}"
            }
<|MERGE_RESOLUTION|>--- conflicted
+++ resolved
@@ -1,74 +1,70 @@
-name: hetzner production workflow
-
-# Controls when the workflow will run
-# https://docs.github.com/en/actions/using-workflows/events-that-trigger-workflows
-on:
-  # Triggers the workflow on push or pull request events but only for the "master" branch
-  push:
-    branches: [ main ]
-
-  # Allows you to run this workflow manually from the Actions tab
-  workflow_dispatch:
-
-permissions: write-all
-
-
-env:
-  VALUE_FILE: bd-core-prd/deployment.yaml
-  REGISTRY: quay.io/bot_detector/bd-core-files
-
-
-# A workflow run is made up of one or more jobs that can run sequentially or in parallel
-jobs:
-  # This workflow contains a single job called "build"
-  build_image:
-    # The type of runner that the job will run on
-    runs-on: [self-hosted, hetzner]
-
-    # Steps represent a sequence of tasks that will be executed as part of the job
-    steps:
-      # Checks-out your repository under $GITHUB_WORKSPACE, so your job can access it
-      - name: git checkout
-        uses: actions/checkout@v3
-
-      - name: Set vars
-        id: vars
-        run: |
-          echo "GIT_HASH=$(git rev-parse --short "$GITHUB_SHA")" >> $GITHUB_OUTPUT
-          echo "REGISTRY=$REGISTRY" >> $GITHUB_OUTPUT
-          echo "VALUE_FILE=$VALUE_FILE" >> $GITHUB_OUTPUT
-
-      # Runs a command using the runners shell
-      - name: docker build
-<<<<<<< HEAD
-        run: docker build . --file Dockerfile --network=host -t "$REGISTRY:${{ steps.vars.outputs.GIT_HASH }}" --target production --build-arg api_port=5000 --build-arg root_path=""
-=======
-        run: docker build . --file Dockerfile --network=host -t "$REGISTRY:${{ steps.vars.outputs.GIT_HASH }}" --target production --build-arg api_port=5000 --build-arg root_path=/api
->>>>>>> deffbcd1
-
-      - name: login to registry
-        run: echo "${{ secrets.QUAY_REGISTERY_PASSWORD }}" | docker login -u="bot_detector+quay_robot" quay.io --password-stdin
-
-      - name: docker push image to registry
-        run: docker push "$REGISTRY:${{ steps.vars.outputs.GIT_HASH }}"
-
-      - name: Checkout Target Repository
-        uses: actions/checkout@v3
-        with:
-          repository: Bot-detector/bot-detector-k8s
-
-      - name: Update Image Version
-        uses: fjogeleit/yaml-update-action@main
-        with:
-          repository: Bot-detector/bot-detector-k8s
-          valueFile: "${{ steps.vars.outputs.VALUE_FILE }}"
-          token: ${{ secrets.HETZNER_ACTIONS_RUNNER_TOKEN }}
-          commitChange: true
-          branch: "${{ steps.vars.outputs.GIT_HASH }}"
-          targetBranch: develop
-          masterBranchName: develop
-          createPR: true
-          changes: |
-            {
-              "spec.template.spec.containers[0].image":"${{ steps.vars.outputs.REGISTRY }}:${{ steps.vars.outputs.GIT_HASH }}"
-            }
+name: hetzner production workflow
+
+# Controls when the workflow will run
+# https://docs.github.com/en/actions/using-workflows/events-that-trigger-workflows
+on:
+  # Triggers the workflow on push or pull request events but only for the "master" branch
+  push:
+    branches: [ main ]
+
+  # Allows you to run this workflow manually from the Actions tab
+  workflow_dispatch:
+
+permissions: write-all
+
+
+env:
+  VALUE_FILE: bd-core-prd/deployment.yaml
+  REGISTRY: quay.io/bot_detector/bd-core-files
+
+
+# A workflow run is made up of one or more jobs that can run sequentially or in parallel
+jobs:
+  # This workflow contains a single job called "build"
+  build_image:
+    # The type of runner that the job will run on
+    runs-on: [self-hosted, hetzner]
+
+    # Steps represent a sequence of tasks that will be executed as part of the job
+    steps:
+      # Checks-out your repository under $GITHUB_WORKSPACE, so your job can access it
+      - name: git checkout
+        uses: actions/checkout@v3
+
+      - name: Set vars
+        id: vars
+        run: |
+          echo "GIT_HASH=$(git rev-parse --short "$GITHUB_SHA")" >> $GITHUB_OUTPUT
+          echo "REGISTRY=$REGISTRY" >> $GITHUB_OUTPUT
+          echo "VALUE_FILE=$VALUE_FILE" >> $GITHUB_OUTPUT
+
+      # Runs a command using the runners shell
+      - name: docker build
+        run: docker build . --file Dockerfile --network=host -t "$REGISTRY:${{ steps.vars.outputs.GIT_HASH }}" --target production --build-arg api_port=5000 --build-arg root_path=/api
+
+      - name: login to registry
+        run: echo "${{ secrets.QUAY_REGISTERY_PASSWORD }}" | docker login -u="bot_detector+quay_robot" quay.io --password-stdin
+
+      - name: docker push image to registry
+        run: docker push "$REGISTRY:${{ steps.vars.outputs.GIT_HASH }}"
+
+      - name: Checkout Target Repository
+        uses: actions/checkout@v3
+        with:
+          repository: Bot-detector/bot-detector-k8s
+
+      - name: Update Image Version
+        uses: fjogeleit/yaml-update-action@main
+        with:
+          repository: Bot-detector/bot-detector-k8s
+          valueFile: "${{ steps.vars.outputs.VALUE_FILE }}"
+          token: ${{ secrets.HETZNER_ACTIONS_RUNNER_TOKEN }}
+          commitChange: true
+          branch: "${{ steps.vars.outputs.GIT_HASH }}"
+          targetBranch: develop
+          masterBranchName: develop
+          createPR: true
+          changes: |
+            {
+              "spec.template.spec.containers[0].image":"${{ steps.vars.outputs.REGISTRY }}:${{ steps.vars.outputs.GIT_HASH }}"
+            }