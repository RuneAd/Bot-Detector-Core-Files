--- conflicted
+++ resolved
@@ -10,55 +10,9 @@
 
 client = TestClient(app.app)
 
-class Prediction(BaseModel):
-    player_id: int
-    player_name: str
-    prediction_label: str
-    prediction_confidence: Union[None, float]
-    created: str
-    predictions_breakdown: Union[None, dict]
 
-def check_response(response, param, code):
-    error = f"Invalid response, Received: {response.status_code}, expected 200, {param=}"
-    assert response.status_code == code, error
-
-def parse_response(response):
-    response = response.json()
-    try:
-        prediction = Prediction(**response)
-        return prediction
-    except Exception as e:
-        assert False, e
-    
 def test_prediction():
     url = "/v1/prediction/"
-<<<<<<< HEAD
-    test_cases = [
-        # test name string check
-        {"name": None, "status_code": 422},
-        # test default breakdown
-        {"name": "3BA604236FB0319D5937E31388B0C64C", "status_code": 200},
-        # test breakdown true
-        {
-            "name": "2C09003E9EA22E5F245023B5555C0AD9",
-            "breakdown": True,
-            "status_code": 200,
-        },
-        # test breakdown false
-        {
-            "name": "2C09003E9EA22E5F245023B5555C0AD9",
-            "breakdown": False,
-            "status_code": 200,
-        },
-    ]
-    for case in test_cases:
-        param = {
-            "token": token,
-            "name": case.get("name"),
-        }
-        if case.get("breakdown"):
-            param["breakdown"] = case.get("breakdown")
-=======
     breakdown_param = [
         {
             "name": "3BA604236FB0319D5937E31388B0C64C"
@@ -80,7 +34,6 @@
         assert prediction.prediction_confidence is not None, error
         error = f"Expected prediction_breakdown is not None, {param=}"
         assert prediction.predictions_breakdown is not None, error
->>>>>>> 76488f54
 
     no_breakdown_param = [
         {
@@ -112,24 +65,8 @@
     error = f"Expected prediction_breakdown is not None, {param=}"
     assert prediction.predictions_breakdown is not None, error
 
-<<<<<<< HEAD
-        # status code check
-        status_code = case.get("status_code")
-        error = f"Invalid response, Received: {response.status_code}, expected {status_code}, {case}"
-        assert response.status_code == status_code, error
-
-        # type check
-        if response.ok:
-            error = f"Invalid response return type, expected list[dict]"
-            data: dict = response.json()
-            assert isinstance(data, dict), error
-
-        if case.get("breakdown"):
-            assert data.get("predictions_breakdown") is not None, "expected a breakdown"
-=======
     param = {
         "name": None
     }
     response = client.get(url, params=param)
-    check_response(response, param, 422)
->>>>>>> 76488f54
+    check_response(response, param, 422)