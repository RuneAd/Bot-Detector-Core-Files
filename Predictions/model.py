--- conflicted
+++ resolved
@@ -203,8 +203,6 @@
                 return df_resf
             except Exception as e:
                 df = highscores.scrape_one(player_name)
-<<<<<<< HEAD
-=======
                 if df == (None, None):
                     prediction_data = {
                             "player_id": -1,
@@ -214,7 +212,6 @@
                             "secondary_predictions": []
                     }
                     return prediction_data
->>>>>>> 70d8fe81
                 Config.debug('hiscores')
 
         df = pd.DataFrame(df)
@@ -386,9 +383,5 @@
 if __name__ == '__main__':
     # train_model(n_pca=50)
     # save_model(n_pca=30)
-<<<<<<< HEAD
-    df = predict_model(player_name='gunserepet') # player_name='extreme4all'
-=======
     df = predict_model(player_name='DiscountYuma') # player_name='extreme4all'
->>>>>>> 70d8fe81
     print(df.head())