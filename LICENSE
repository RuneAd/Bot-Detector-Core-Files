--- conflicted
+++ resolved
@@ -1,31 +1,4 @@
-<<<<<<< HEAD
-BSD 2-Clause License
-
-Copyright (c) 2021, Ferrariic, SeltzerBro, extreme4all
-All rights reserved.
-
-Redistribution and use in source and binary forms, with or without
-modification, are permitted provided that the following conditions are met:
-
-1. Redistributions of source code must retain the above copyright notice, this
-   list of conditions and the following disclaimer.
-
-2. Redistributions in binary form must reproduce the above copyright notice,
-   this list of conditions and the following disclaimer in the documentation
-   and/or other materials provided with the distribution.
-
-THIS SOFTWARE IS PROVIDED BY THE COPYRIGHT HOLDERS AND CONTRIBUTORS "AS IS"
-AND ANY EXPRESS OR IMPLIED WARRANTIES, INCLUDING, BUT NOT LIMITED TO, THE
-IMPLIED WARRANTIES OF MERCHANTABILITY AND FITNESS FOR A PARTICULAR PURPOSE ARE
-DISCLAIMED. IN NO EVENT SHALL THE COPYRIGHT HOLDER OR CONTRIBUTORS BE LIABLE
-FOR ANY DIRECT, INDIRECT, INCIDENTAL, SPECIAL, EXEMPLARY, OR CONSEQUENTIAL
-DAMAGES (INCLUDING, BUT NOT LIMITED TO, PROCUREMENT OF SUBSTITUTE GOODS OR
-SERVICES; LOSS OF USE, DATA, OR PROFITS; OR BUSINESS INTERRUPTION) HOWEVER
-CAUSED AND ON ANY THEORY OF LIABILITY, WHETHER IN CONTRACT, STRICT LIABILITY,
-OR TORT (INCLUDING NEGLIGENCE OR OTHERWISE) ARISING IN ANY WAY OUT OF THE USE
-OF THIS SOFTWARE, EVEN IF ADVISED OF THE POSSIBILITY OF SUCH DAMAGE.
-=======
-                    GNU GENERAL PUBLIC LICENSE
+                     GNU GENERAL PUBLIC LICENSE
                        Version 3, 29 June 2007
 
  Copyright (C) 2007 Free Software Foundation, Inc. <https://fsf.org/>
@@ -698,5 +671,4 @@
 may consider it more useful to permit linking proprietary applications with
 the library.  If this is what you want to do, use the GNU Lesser General
 Public License instead of this License.  But first, please read
-<https://www.gnu.org/licenses/why-not-lgpl.html>.
->>>>>>> f0f2a954
+<https://www.gnu.org/licenses/why-not-lgpl.html>.