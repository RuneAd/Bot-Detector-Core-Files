import asyncio
import logging
import random
import re
import traceback
from asyncio.tasks import create_task
from collections import namedtuple
from datetime import datetime, timedelta
from typing import List

# Although never directly used, the engines are imported to add a permanent reference
# to these entities to prevent the
# garbage collector from trying to dispose of our engines.
from api.database.database import (DISCORD_ENGINE, PLAYERDATA_ENGINE, Engine,
                                   EngineType, get_session)
from api.database.models import ApiPermission, ApiUsage, ApiUser, ApiUserPerm
from fastapi import HTTPException
from sqlalchemy import text
from sqlalchemy.exc import InternalError, OperationalError
from sqlalchemy.sql.expression import insert, select

logger = logging.getLogger(__name__)


def list_to_string(l):
    string_list = ', '.join(str(item) for item in l)
    return string_list


async def is_valid_rsn(rsn: str) -> bool:
    return re.fullmatch('[\w\d\s_-]{1,13}', rsn)


async def to_jagex_name(name: str) -> str:
    return name.lower().replace('_', ' ').replace('-', ' ').strip()


async def jagexify_names_list(names: List[str]) -> List[str]:
    return [await to_jagex_name(n) for n in names if await is_valid_rsn(n)]


async def execute_sql(sql, param={}, debug=False, engine_type=EngineType.PLAYERDATA, row_count=100_000, page=1, is_retry=False, has_return=None, retry_attempt=0):
    # retry breakout
    if retry_attempt >= 5:
        logger.debug({'message':'Too many retries'})
        return None
    sleep = 5 * retry_attempt

    if not is_retry:
        has_return = True if sql.strip().lower().startswith('select') else False

        if has_return:
            # add pagination to every query
            # max number of rows = 100k
            row_count = row_count if row_count <= 100_000 else 100_000
            page = page if page >= 1 else 1
            offset = (page - 1)*row_count
            # add limit to sql
            sql = f'{sql} limit :offset, :row_count;'
            # add the param
            param['offset'] = offset
            param['row_count'] = row_count

        # parsing
        sql = text(sql)

<<<<<<< HEAD
    # debugging
    if debug:
        engine = Engine(engine_type)
        logger.debug(f'{has_return=}')
        logger.debug(f'sql={sql.compile(engine.engine)}')
        logger.debug(f'{param=}')

        await engine.engine.dispose()

=======
>>>>>>> 3c6e5004
    try:
        async with get_session(engine_type) as session:
            # execute session
            rows = await session.execute(sql, param)
            # parse data
            records = sql_cursor(rows) if has_return else None
            # commit session
            await session.commit()

    # OperationalError = Deadlock, InternalError = lock timeout
    except OperationalError as e:
        e = e if debug else ''
<<<<<<< HEAD
        logger.debug(f'Deadlock, Retry Attempt: {retry_attempt}, retrying {e}')
=======
        logger.debug({"message": f'Deadlock, Retry Attempt: {retry_attempt}, retrying {e}'})
>>>>>>> 3c6e5004
        await asyncio.sleep(random.uniform(0.1, sleep))
        records = await execute_sql(sql, param, debug, engine_type, row_count, page, is_retry=True, has_return=has_return, retry_attempt=retry_attempt+1)
    except InternalError as e:
        e = e if debug else ''
<<<<<<< HEAD
        logger.debug(f'Lock, Retry Attempt: {retry_attempt}, retrying: {e}')
=======
        logger.debug({"message": f'Lock, Retry Attempt: {retry_attempt}, retrying: {e}'})
>>>>>>> 3c6e5004
        await asyncio.sleep(random.uniform(0.1, sleep))
        records = await execute_sql(sql, param, debug, engine_type, row_count, page, is_retry=True, has_return=has_return, retry_attempt=retry_attempt+1)
    except Exception as e:
        logger.error({"message":'Unknown Error', "error": e})
        logger.error(traceback.print_exc())
        records = None

    return records


class sql_cursor:
    def __init__(self, rows):
        self.rows = rows

    def rows2dict(self):
        return self.rows.mappings().all()

    def rows2tuple(self):
        Record = namedtuple('Record', self.rows.keys())
        return [Record(*r) for r in self.rows.fetchall()]


class sqlalchemy_result:
    def __init__(self, rows):
        self.rows = [row[0] for row in rows]

    def rows2dict(self):
        return [{col.name: getattr(row, col.name) for col in row.__table__.columns} for row in self.rows]

    def rows2tuple(self):
        columns = [col.name for col in self.rows[0].__table__.columns]
        Record = namedtuple('Record', columns)
        return [Record(*[getattr(row, col.name) for col in row.__table__.columns]) for row in self.rows]


async def verify_token(token: str, verification: str, route: str = None) -> bool:
    sql = select(ApiUser)
    sql = sql.where(ApiUser.token == token)
    sql = sql.where(ApiPermission.permission == verification)
    sql = sql.join(ApiUserPerm, ApiUser.id == ApiUserPerm.user_id)
    sql = sql.join(
        ApiPermission, ApiUserPerm.permission_id == ApiPermission.id
    )

    sql_usage = select(ApiUsage)
    sql_usage = sql_usage.where(ApiUser.id == ApiUsage.user_id)
    sql_usage = sql_usage.where(ApiUser.token == token)
    sql_usage = sql_usage.where(
        ApiUsage.timestamp >= datetime.utcnow() - timedelta(hours=1)
    )

    async with get_session(EngineType.PLAYERDATA) as session:
        api_user = await session.execute(sql)
        usage_data = await session.execute(sql_usage)

        api_user = sqlalchemy_result(api_user)
        usage_data = sqlalchemy_result(usage_data)

        api_user = api_user.rows2dict()
        usage_data = usage_data.rows2dict()

        # Checks to see if there is a user ID
        if not len(api_user) == 0:
            insert_values = {}
            insert_values['route'] = route
            insert_values['user_id'] = api_user[0]['id']
            insert_usage = insert(ApiUsage).values(insert_values)
            await session.execute(insert_usage)
            await session.commit()

    # If len api_user == 0; user does not have necessary permissions
    if len(api_user) == 0:
        raise HTTPException(status_code=401, detail=f"Insufficent Permissions")

    api_user = api_user[0]

    if api_user['is_active'] != 1:
        raise HTTPException(status_code=403, detail=f"Insufficent Permissions")
        
    if (len(usage_data) > api_user['ratelimit']) and (api_user['ratelimit'] != -1):
        raise HTTPException(status_code=429, detail=f"Your Ratelimit has been reached.")

    return True


async def batch_function(function, data, batch_size=100):
    '''
        smaller transactions, can reduce locks, but individual transaction, can cause connection pool overflow
    '''
    batches = []
    for i in range(0, len(data), batch_size):
        logger.debug({"batch": {f'{function.__name__}':f'{i}/{len(data)}'}})
        batch = data[i:i+batch_size]
        batches.append(batch)

    await asyncio.gather(*[
        create_task(function(batch)) for batch in batches
    ])

    return<|MERGE_RESOLUTION|>--- conflicted
+++ resolved
@@ -64,18 +64,6 @@
         # parsing
         sql = text(sql)
 
-<<<<<<< HEAD
-    # debugging
-    if debug:
-        engine = Engine(engine_type)
-        logger.debug(f'{has_return=}')
-        logger.debug(f'sql={sql.compile(engine.engine)}')
-        logger.debug(f'{param=}')
-
-        await engine.engine.dispose()
-
-=======
->>>>>>> 3c6e5004
     try:
         async with get_session(engine_type) as session:
             # execute session
@@ -88,20 +76,12 @@
     # OperationalError = Deadlock, InternalError = lock timeout
     except OperationalError as e:
         e = e if debug else ''
-<<<<<<< HEAD
-        logger.debug(f'Deadlock, Retry Attempt: {retry_attempt}, retrying {e}')
-=======
         logger.debug({"message": f'Deadlock, Retry Attempt: {retry_attempt}, retrying {e}'})
->>>>>>> 3c6e5004
         await asyncio.sleep(random.uniform(0.1, sleep))
         records = await execute_sql(sql, param, debug, engine_type, row_count, page, is_retry=True, has_return=has_return, retry_attempt=retry_attempt+1)
     except InternalError as e:
         e = e if debug else ''
-<<<<<<< HEAD
-        logger.debug(f'Lock, Retry Attempt: {retry_attempt}, retrying: {e}')
-=======
         logger.debug({"message": f'Lock, Retry Attempt: {retry_attempt}, retrying: {e}'})
->>>>>>> 3c6e5004
         await asyncio.sleep(random.uniform(0.1, sleep))
         records = await execute_sql(sql, param, debug, engine_type, row_count, page, is_retry=True, has_return=has_return, retry_attempt=retry_attempt+1)
     except Exception as e:
