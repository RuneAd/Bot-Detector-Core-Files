from typing import Optional

from sqlalchemy.sql.expression import insert, select

from api.database.functions import verify_token, get_session, EngineType, sqlalchemy_result
from api.database.models import PredictionsFeedback, Player
from fastapi import APIRouter, status
from pydantic import BaseModel


class Feedback(BaseModel):
    player_name: str
    vote: int
    prediction: str
    confidence: float
    subject_id: int # are they sending a subject id?
    feedback_text: Optional[str] = None
    proposed_label: Optional[str] = None


router = APIRouter()


@router.get("/v1/feedback/", tags=["Feedback"])
async def get_feedback(token: str):
    '''
    Work in progress.
    Get player feedback of a player
    '''
    await verify_token(token, verification='verify_ban', route='[GET]/v1/feedback')
    pass


<<<<<<< HEAD
@router.post("/v1/feedback/", status_code=status.HTTP_201_CREATED, tags=["feedback"])
async def post(feedback: Feedback):
    '''
    insert feedback into database
    '''
    feedback = feedback.dict()
=======
@router.post("/v1/feedback/", status_code=status.HTTP_201_CREATED, tags=["Feedback"])
async def insert_feedback(feedback: Feedback, token: str):
    '''
    Insert prediction feedback into database.
    '''
    await verify_token(token, verification='verify_ban', route='[POST]/v1/feedback')
    feedback_params = feedback.dict()

    voter_data = await execute_sql(sql=f"select * from Players where name = :player_name", param={"player_name": feedback_params.pop("player_name")})
    voter_data = voter_data.rows2dict()[0]
>>>>>>> bbaede5f

    sql_player = select(Player)
    sql_player = sql_player.where(Player.name == feedback.pop('player_name'))

<<<<<<< HEAD
    sql_insert = insert(PredictionsFeedback).prefix_with('ignore')

    async with get_session(EngineType.PLAYERDATA) as session:
        player = session.execute(sql_player)
        player = sqlalchemy_result(player).rows2dict()
=======
    columns = [k for k, v in feedback_params.items(
    ) if v is not None and k not in exclude]
    columns = list_to_string(columns)

    values = [f':{k}' for k, v in feedback_params.items(
    ) if v is not None and k not in exclude]
    values = list_to_string(values)
>>>>>>> bbaede5f

        feedback["voter_id"] = player[0]['id']
        sql_insert = sql_insert.values(feedback)
        print(sql_insert)
        await session.execute(sql_insert)

<<<<<<< HEAD
=======
    await execute_sql(sql, param=feedback_params)

>>>>>>> bbaede5f
    return {"OK": "OK"}<|MERGE_RESOLUTION|>--- conflicted
+++ resolved
@@ -31,53 +31,27 @@
     pass
 
 
-<<<<<<< HEAD
 @router.post("/v1/feedback/", status_code=status.HTTP_201_CREATED, tags=["feedback"])
 async def post(feedback: Feedback):
     '''
     insert feedback into database
     '''
     feedback = feedback.dict()
-=======
-@router.post("/v1/feedback/", status_code=status.HTTP_201_CREATED, tags=["Feedback"])
-async def insert_feedback(feedback: Feedback, token: str):
-    '''
-    Insert prediction feedback into database.
-    '''
-    await verify_token(token, verification='verify_ban', route='[POST]/v1/feedback')
-    feedback_params = feedback.dict()
-
-    voter_data = await execute_sql(sql=f"select * from Players where name = :player_name", param={"player_name": feedback_params.pop("player_name")})
-    voter_data = voter_data.rows2dict()[0]
->>>>>>> bbaede5f
 
     sql_player = select(Player)
     sql_player = sql_player.where(Player.name == feedback.pop('player_name'))
 
-<<<<<<< HEAD
+
     sql_insert = insert(PredictionsFeedback).prefix_with('ignore')
 
     async with get_session(EngineType.PLAYERDATA) as session:
         player = session.execute(sql_player)
         player = sqlalchemy_result(player).rows2dict()
-=======
-    columns = [k for k, v in feedback_params.items(
-    ) if v is not None and k not in exclude]
-    columns = list_to_string(columns)
 
-    values = [f':{k}' for k, v in feedback_params.items(
-    ) if v is not None and k not in exclude]
-    values = list_to_string(values)
->>>>>>> bbaede5f
 
         feedback["voter_id"] = player[0]['id']
         sql_insert = sql_insert.values(feedback)
         print(sql_insert)
         await session.execute(sql_insert)
 
-<<<<<<< HEAD
-=======
-    await execute_sql(sql, param=feedback_params)
-
->>>>>>> bbaede5f
     return {"OK": "OK"}