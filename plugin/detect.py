--- conflicted
+++ resolved
@@ -53,19 +53,12 @@
     for idx, detection in enumerate(detections):
         detection['manual_detect'] = manual_detect
 
-<<<<<<< HEAD
         total_creates += custom_hiscore(detection, version)
 
         if len(detection) > 1000 and total_creates/len(detections) > .75:
             print(f'    Malicious: sender: {detection["reporter"]}')
             Config.debug(f'    Malicious: sender: {detection["reporter"]}')
-=======
-        total_creates += custom_hiscore(detection)
-        print(total_creates, len(detections))
-        if len(detection) > 1000 and total_creates/len(detections) > .75:
-            print(f'    Malicious: sender: {detection["reporter"]}')
-            logging.debug(f'    Malicious: sender: {detection["reporter"]}')
->>>>>>> 153bb344
+
             break
 
         if idx % 500 == 0 and idx != 0:
@@ -85,23 +78,17 @@
 
     if len(df) > 5000 or df["reporter"].nunique() > 1:
         print('to many reports')
-<<<<<<< HEAD
         Config.debug('to many reports')
-=======
-        logging.debug('to many reports')
->>>>>>> 153bb344
+
         return jsonify({'NOK': 'NOK'}), 400
     
     detections = df.to_dict('records')
 
     print(f'      Received detections: DF shape: {df.shape}')
-<<<<<<< HEAD
+
     Config.debug(f'      Received detections: DF shape: {df.shape}')
     Config.sched.add_job(insync_detect ,args=[detections, manual_detect, version], replace_existing=False, name='detect')
-=======
-    logging.debug(msg=f'      Received detections: DF shape: {df.shape}')
-    Config.sched.add_job(insync_detect ,args=[detections, manual_detect], replace_existing=False, name='detect')
->>>>>>> 153bb344
+
 
     return jsonify({'OK': 'OK'})
 
