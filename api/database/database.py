from asyncio.tasks import current_task
from enum import Enum, auto

from sqlalchemy.ext.asyncio.engine import AsyncConnection, AsyncEngine

from api import Config
from sqlalchemy.ext.asyncio import AsyncSession, create_async_engine, async_scoped_session
from sqlalchemy.orm import sessionmaker
from sqlalchemy.pool import QueuePool


class EngineType(Enum):
    """"""
    PLAYERDATA = auto()
    DISCORD = auto()

class Engine():
    def __init__(self, engine_type: EngineType = EngineType.PLAYERDATA):
        self.type = engine_type
        
        if self.type == EngineType.PLAYERDATA:
            connection_string = Config.sql_uri
        elif self.type == EngineType.DISCORD:
            connection_string = Config.discord_sql_uri
        else:
            raise ValueError(f"Engine type {engine_type} not valid.")

<<<<<<< HEAD
        self.engine = create_async_engine(
            connection_string, 
            poolclass=QueuePool,
            pool_pre_ping=True

        )
        self.session = sessionmaker(self.engine, class_=AsyncSession, expire_on_commit=False)

    def get_engine(self) -> AsyncEngine:
        return self.engine
    
    def get_connection(self) -> AsyncConnection:
        return self.engine.connect()
        
    def get_sessionmaker(self) -> sessionmaker:
        return self.session
    
    def get_scoped_session(self) -> async_scoped_session:
        return async_scoped_session(self.session, scopefunc=current_task)

playerdata = Engine(EngineType.PLAYERDATA)
discord = Engine(EngineType.DISCORD)

playerdata_engine = create_async_engine(
    Config.sql_uri, 
    poolclass=QueuePool, 
    pool_size=10, 
    max_overflow=100,
    pool_recycle=50,
    echo="debug"
)
discord_engine = create_async_engine(
    Config.discord_sql_uri, 
    poolclass=QueuePool, 
    pool_size=10, 
    max_overflow=100,
    pool_recycle=50
)
def get_sessionmaker(engine: AsyncEngine) -> sessionmaker:
    return sessionmaker(engine, class_=AsyncSession, expire_on_commit=True)
=======
        self.engine = create_async_engine(connection_string, poolclass=QueuePool, pool_size=100, max_overflow=10)
        self.session = sessionmaker(self.engine, class_=AsyncSession, expire_on_commit=False)
>>>>>>> 3687686d
<|MERGE_RESOLUTION|>--- conflicted
+++ resolved
@@ -25,13 +25,13 @@
         else:
             raise ValueError(f"Engine type {engine_type} not valid.")
 
-<<<<<<< HEAD
         self.engine = create_async_engine(
             connection_string, 
             poolclass=QueuePool,
             pool_pre_ping=True
 
         )
+  
         self.session = sessionmaker(self.engine, class_=AsyncSession, expire_on_commit=False)
 
     def get_engine(self) -> AsyncEngine:
@@ -65,8 +65,4 @@
     pool_recycle=50
 )
 def get_sessionmaker(engine: AsyncEngine) -> sessionmaker:
-    return sessionmaker(engine, class_=AsyncSession, expire_on_commit=True)
-=======
-        self.engine = create_async_engine(connection_string, poolclass=QueuePool, pool_size=100, max_overflow=10)
-        self.session = sessionmaker(self.engine, class_=AsyncSession, expire_on_commit=False)
->>>>>>> 3687686d
+    return sessionmaker(engine, class_=AsyncSession, expire_on_commit=True)