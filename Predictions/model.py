import os, sys
sys.path.append(os.path.dirname(os.path.dirname(os.path.abspath(__file__))))

import pandas as pd
import numpy as np
from sklearn.naive_bayes import GaussianNB
from sklearn.ensemble import RandomForestClassifier
from sklearn.model_selection import train_test_split
from joblib import dump, load
import time
import concurrent.futures as cf
import logging as lg
# custom imports
import SQL
# import highscores
from scraper import hiscoreScraper as highscores
from Predictions import prediction_functions as pf
from Predictions import extra_data as ed


from sklearn.ensemble import VotingClassifier
from sklearn.neighbors import KNeighborsClassifier
from sklearn.neural_network import MLPClassifier
from sklearn.ensemble import RandomForestClassifier
from sklearn.ensemble import ExtraTreesClassifier
from sklearn.linear_model import SGDClassifier
from sklearn.metrics import classification_report

def create_model(train_x, train_y, test_x, test_y, lbls):
    neigh = KNeighborsClassifier(n_neighbors=len(lbls), n_jobs=-1)
    neigh = neigh.fit(train_x, train_y)

    mlpc = MLPClassifier(max_iter=10000, random_state=7)
    mlpc = mlpc.fit(train_x, train_y)

    rfc = RandomForestClassifier(n_estimators=100, random_state=7, n_jobs=-1)
    rfc = rfc.fit(train_x, train_y)

    etc = ExtraTreesClassifier(n_estimators=100, random_state=7, n_jobs=-1)
    etc = etc.fit(train_x, train_y)

    sgdc = SGDClassifier(max_iter=1000, tol=1e-3, loss='modified_huber')
    sgdc = sgdc.fit(train_x, train_y)

    models = [neigh, mlpc, rfc, etc, sgdc]
    scores = [round(m.score(test_x, test_y)*100,2) for m in models]
    weights = [s**2 for s in scores]
    estimators = [(m.__class__.__name__, m) for m in models]

    _ = [print(f'Model: {m.__class__.__name__} Score: {s}') for m, s in zip(models,scores)]
    _ = [lg.debug(f'Model: {m.__class__.__name__} Score: {s}') for m, s in zip(models,scores)]

    vote = VotingClassifier(
        weights=weights,
        estimators=estimators, 
        voting='soft',
        n_jobs=-1
        )
    
    # vote = vote.fit(train_x, train_y)
    return vote


def train_model(n_pca):
    
    df =            pf.get_highscores()
    df_players =    pf.get_players()
    df_labels =     pf.get_labels() # TODO: only parent labels?

    # pandas pipeline
    df_clean = (df
        .pipe(pf.start_pipeline)
        .pipe(pf.clean_dataset, ed.skills_list, ed.minigames_list)
        .pipe(pf.f_features,    ed.skills_list, ed.minigames_list)
        .pipe(pf.filter_relevant_features, ed.skills_list)
    )
    df_preprocess = (df_clean
        .pipe(pf.start_pipeline)
        .pipe(pf.f_standardize)
        .pipe(pf.f_normalize)
    )


    today = time.strftime('%Y-%m-%d', time.gmtime())
    columns = df_preprocess.columns.tolist()
    dump(value=columns, filename=f'Predictions/models/features_{today}_100.joblib')
    

    df_pca, pca_model = pf.f_pca(df_preprocess, n_components=n_pca, pca=None)
    dump(value=pca_model, filename=f'Predictions/models/pca_{today}_{n_pca}.joblib')
    print(f'pca shape: {df_pca.shape}')

    df_pca = df_pca.merge(df_players,   left_index=True,    right_index=True, how='inner')
    df_pca = df_pca.merge(df_labels,    left_on='label_id', right_index=True, how='left')
    

    # getting labels with more then 5 players
    # lbl_df = pd.DataFrame(df_pca[['label']].value_counts(), columns=['players'])
    # mask = (lbl_df['players'] > 50)
    # lbl_df = lbl_df[mask].copy()
    # lbl_df.reset_index(inplace=True)
    # lbls = lbl_df['label'].tolist()

    lbls= ['Real_Player', 'Smithing_bot', 'Mining_bot', 'Magic_bot', 'PVM_Ranged_bot', 'Wintertodt_bot', 'Fletching_bot', 'PVM_Melee_bot', 'Herblore_bot']
    print('labels: ', len(lbls), lbls)
    lg.debug('labels: ', len(lbls), lbls)

    # creating x, y data, with players that a label
    mask = ~(df_pca['label_id'] == 0) & (df_pca['label'].isin(lbls))
    df_labeled = df_pca[mask].copy()
    df_labeled.drop(columns=['confirmed_ban','confirmed_player','possible_ban','label_id'], inplace=True)
    x, y = df_labeled.iloc[:,:-1], df_labeled.iloc[:,-1]

    # save labels
    lbls = np.sort(y.unique())
    dump(value=lbls, filename=f'Predictions/models/labels_{today}_100.joblib')

    # train test split but make sure to have all the labels form y
    train_x, test_x, train_y, test_y = train_test_split(x, y, test_size=0.3, random_state=42, stratify=y)

    model_name = 'rfc'
    # model = RandomForestClassifier(n_estimators=100)
    model = create_model(train_x, train_y, test_x, test_y, lbls)
    model = model.fit(train_x, train_y)
    
    # print model score
    model_score = round(model.score(test_x, test_y)*100,2)
    print('Score: ',model_score)
    lg.debug(f'Score: {model_score}')

    # print more detailed model score
    print(classification_report(test_y, model.predict(test_x), target_names=lbls))
    lg.debug(classification_report(test_y, model.predict(test_x), target_names=lbls))

    # fit & save model on entire dataset
    model = model.fit(x, y)
    dump(value=model, filename=f'Predictions/models/model-{model_name}_{today}_{model_score}.joblib')


    
def predict_model(player_name=None):
    # load scaler, transformer, features, pca, labels & model
    scaler, _ = pf.best_file_path(startwith='scaler', dir='Predictions/models')
    scaler = load(scaler)

    transformer, _ = pf.best_file_path(startwith='normalizer', dir='Predictions/models')
    transformer = load(transformer)

    features, _ = pf.best_file_path(startwith='features', dir='Predictions/models')
    features = load(features)

    pca, n_pca = pf.best_file_path(startwith='pca', dir='Predictions/models')
    pca = load(pca)

    labels, _ = pf.best_file_path(startwith='labels', dir='Predictions/models')
    labels = load(labels)

    model, _ = pf.best_file_path(startwith='model', dir='Predictions/models')
    model = load(model)

    # if no player name is given, take all players
    # if a player name is given, check if we have a record for this player else scrape that player
    if player_name is None:
        df = pf.get_highscores(ofinterest=False)
        df_players = pf.get_players(with_id=True, ofinterest=False)
    else:
        player = SQL.get_player(player_name)

        if player is None:
            df = highscores.scrape_one(player_name)
            player = SQL.get_player(player_name)
        else:
            df = SQL.get_highscores_data_oneplayer(player.id)

        df = pd.DataFrame(df)
        df_players = pf.get_players(players=pd.DataFrame([player]), with_id=True)

    try:
        df_clean = (df
                    .pipe(pf.start_pipeline)
                    .pipe(pf.clean_dataset, ed.skills_list, ed.minigames_list)
                    .pipe(pf.f_features, ed.skills_list, ed.minigames_list)
                    .pipe(pf.filter_relevant_features, ed.skills_list, myfeatures=features)
                    # after feature creation in testing
                    )
    except KeyError as k:

        prediction_data = {
            "player_id": -1,
            "player_name": player_name,
            "prediction_label": "Stats Too Low",
            "prediction_confidence": 0,
            "secondary_predictions": []
        }

        return prediction_data
    try:
        df_preprocess = (df_clean
                         .pipe(pf.start_pipeline)
                         .pipe(pf.f_standardize, scaler=scaler)
                         .pipe(pf.f_normalize, transformer=transformer)
                         )
    except ValueError as v:
        prediction_data = {
            "player_id": -1,
            "player_name": player_name,
            "prediction_label": "Stats Too Low",
            "prediction_confidence": 0,
            "secondary_predictions": []
        }

        return prediction_data

    df_preprocess = df_preprocess[features].copy()

    df_pca, pca_model = pf.f_pca(df_preprocess, n_components=int(n_pca), pca=pca)

    proba = model.predict_proba(df_pca)
    df_proba_max = proba.max(axis=1)
    pred = model.predict(df_pca)

    df_gnb_proba_max = pd.DataFrame(df_proba_max, index=df_pca.index, columns=['Predicted confidence'])
    df_gnb_predictions = pd.DataFrame(pred, index=df_pca.index, columns=['prediction'])
    df_gnb_proba = pd.DataFrame(proba, index=df_pca.index, columns=labels).round(4)

    df_resf = df_players[['id']]

    df_resf = df_resf.merge(df_gnb_predictions, left_index=True, right_index=True, suffixes=('', '_prediction'),
                            how='inner')
    df_resf = df_resf.merge(df_gnb_proba_max, left_index=True, right_index=True, how='inner')
    df_resf = df_resf.merge(df_gnb_proba, left_index=True, right_index=True, suffixes=('', '_probability'), how='inner')
    # df_resf = df_resf.merge(df_clean,           left_index=True, right_index=True, how='left')
    return df_resf


def save_model(n_pca=50):
    print(os.listdir())
    lg.debug(os.listdir())
    
    train_model(n_pca=50)
    df = predict_model(player_name=None)
    lg.debug(f'data shape: {df.shape}')
    # parse data to format int
    int_columns = [c for c in df.columns.tolist() if c not in ['id','prediction']]
    df[int_columns] = df[int_columns]*100
    df[int_columns] = df[int_columns].astype(int)
    df.columns = [c.replace(' ','_') for c in df.columns.tolist()]
    print(df.head())

    # create table
    columns = df.columns.tolist()
    columns.remove('prediction')

    table_name = 'Predictions'
    droptable = f'DROP TABLE IF EXISTS {table_name};'
    createtable = f'CREATE TABLE IF NOT EXISTS {table_name} (name varchar(12), prediction text, {" INT, ".join(columns)} INT);'
    indexname = 'ALTER TABLE playerdata.Predictions ADD UNIQUE name (name);'
    fk = 'ALTER TABLE `Predictions` ADD CONSTRAINT `FK_pred_player_id` FOREIGN KEY (`id`) REFERENCES `Players`(`id`) ON DELETE RESTRICT ON UPDATE RESTRICT;'

    SQL.execute_sql(droptable,      param=None, debug=False, has_return=False)
    SQL.execute_sql(createtable,    param=None, debug=False, has_return=False)
    SQL.execute_sql(indexname,      param=None, debug=False, has_return=False)
    SQL.execute_sql(fk,             param=None, debug=False, has_return=False)

    #because prediction must be first column
    ordered_columns = ['prediction'] + columns
    df = df[ordered_columns]
    df.reset_index(inplace=True)
    
    # insert rowss
    data = df.to_dict('records')
    multi_thread(data)

def insert_prediction(row):
<<<<<<< HEAD
    values = SQL.list_to_string([f':{column}' for column in list(row.keys())])
    sql_insert = f'insert ignore into Predictions values ({values});'
    SQL.execute_sql(sql_insert, param=row, debug=False, has_return=False)
=======
        values = SQL.list_to_string([f':{column}' for column in list(row.keys())])
        sql_insert = f'insert ignore into Predictions values ({values});'
        SQL.execute_sql(sql_insert,      param=row, debug=False, has_return=False)
>>>>>>> ee78b219


def multi_thread(data):
    # create a list of tasks to multithread
    tasks = []
    for row in data:
        tasks.append(([row]))

    # multithreaded executor
    with cf.ProcessPoolExecutor() as executor:

        # submit each task to be executed
        futures = {executor.submit(insert_prediction, task[0]): task[0] for task in tasks} # get_data

        # get start time
        for future in cf.as_completed(futures):
            _ = futures[future]
            _ = future.result()

if __name__ == '__main__':
<<<<<<< HEAD
    # train_model(n_pca=50)
    save_model(n_pca=30)
    df = predict_model(player_name='extreme4all') # player_name='extreme4all'
    df.head()
=======
    train_model(n_pca=50)
    # save_model()
    # df = predict_model(player_name='extreme4all') # player_name='extreme4all'
>>>>>>> ee78b219
<|MERGE_RESOLUTION|>--- conflicted
+++ resolved
@@ -272,15 +272,10 @@
     multi_thread(data)
 
 def insert_prediction(row):
-<<<<<<< HEAD
+
     values = SQL.list_to_string([f':{column}' for column in list(row.keys())])
     sql_insert = f'insert ignore into Predictions values ({values});'
     SQL.execute_sql(sql_insert, param=row, debug=False, has_return=False)
-=======
-        values = SQL.list_to_string([f':{column}' for column in list(row.keys())])
-        sql_insert = f'insert ignore into Predictions values ({values});'
-        SQL.execute_sql(sql_insert,      param=row, debug=False, has_return=False)
->>>>>>> ee78b219
 
 
 def multi_thread(data):
@@ -301,13 +296,8 @@
             _ = future.result()
 
 if __name__ == '__main__':
-<<<<<<< HEAD
+
     # train_model(n_pca=50)
     save_model(n_pca=30)
     df = predict_model(player_name='extreme4all') # player_name='extreme4all'
     df.head()
-=======
-    train_model(n_pca=50)
-    # save_model()
-    # df = predict_model(player_name='extreme4all') # player_name='extreme4all'
->>>>>>> ee78b219
