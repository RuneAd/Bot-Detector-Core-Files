
import os, sys
sys.path.append(os.path.dirname(os.path.dirname(os.path.abspath(__file__))))

import requests
import random
import pandas as pd
import datetime as dt
from requests.adapters import HTTPAdapter
from urllib3.util.retry import Retry
import concurrent.futures as cf
import traceback
# custom
import Config
import SQL
import scraper.extra_data as ed


def make_web_call(URL, user_agent_list, debug=False):
    # Pick a random user agent
    user_agent = random.choice(user_agent_list)
    # Set the headers
    headers = {'User-Agent': user_agent}

    # {backoff factor} * (2 ** ({number of total retries} - 1)) seconds between retries
    retry_strategy = Retry(
        total=10,
        status_forcelist=[429, 500, 502, 503, 504],
        method_whitelist=["HEAD", "GET", "OPTIONS"],
        backoff_factor=1
    )

    # create adapter with retry strategy
    adapter = HTTPAdapter(max_retries=retry_strategy)
    http = requests.Session()
    http.mount("https://", adapter)
    http.mount("http://", adapter)

    # define proxy
    proxies = {
        'http': Config.proxy_http,
        'https': Config.proxy_https
    }
    
    # Make the request
    response = http.get(URL, headers=headers, proxies=proxies)

    # if response is 404, this means player is banned or name is changed
    if response.status_code == 404:
        return None
    else:
        response.raise_for_status()

    if debug:
        Config.debug(f'Requesting: {URL}')
        Config.debug(f'Response: Status code: {response.status_code}, response length: {len(response.text)}')
    return response

def get_data(player_name):
    url = f'https://secure.runescape.com/m=hiscore_oldschool/index_lite.ws?player={player_name}'
    # make a webcall
    data = make_web_call(url, ed.user_agent_list)

    # if webcall returns nothing then signal player is banned
    if data is None:
        return None

    # splitlines will return an array
    data = data.text.splitlines()
    return data

def parse_highscores(data):
    skills =    ed.skills
    minigames = ed.minigames
    # get list of keys from dict
    skills_keys =       list(skills.keys())
    minigames_keys =    list(minigames.keys())
    # data is huge array
    for index, row in enumerate(data):
        if index < len(skills):
            # skills row [rank, lvl, xp]
            skills[skills_keys[index]] = int(row.split(',')[2])
        else:
            index = index - (len(skills))
            # skills row [rank, Score]
            minigames[minigames_keys[index]] = int(row.split(',')[1])
    del skills_keys, minigames_keys # memory optimalisation

    # fix total == 0
    if skills['total'] <= 0:
        skills_values = list(skills.values())
        skills_values = list(map(int, skills_values[1:]))
        skills_values = [item for item in skills_values if item > 0]
        skills['total'] == sum(skills_values)
        del skills_values # memory optimalisation
        
    return skills, minigames
    
def my_sql_task(data, player_name, has_return=False):
    # get player if return is none, the player does not exist
    player = SQL.get_player(player_name)
    
    # if the player does not exist create the player
    if player is None:
        # Config.debug(f' new player: {player_name}')
        player = SQL.insert_player(player_name)

    # player variables
    cb = player.confirmed_ban
    cp = player.confirmed_player
    lbl = player.label_id

    # if hiscore data is none, then player is banned
    if data is None:
        # Config.debug(f' player:{player_name} data is None')
        SQL.update_player(player.id, possible_ban=1, confirmed_ban=cb, confirmed_player=cp, label_id=lbl, debug=False)
        # print(f'player: {player_name}, data: {data} is None, return {has_return}')
        # lg.debug(f'player: {player_name}, data: {data} is None, return {has_return}')
        return None, None
    
    # else we parse the hiscore data
    skills, minigames = parse_highscores(data)
    del data # memory optimalisation

    # calculate total
    total = -1
    skills_list = list(map(int, skills.values()))
    minigames_list = list(map(int, minigames.values()))
    total = sum(skills_list) + sum(minigames_list)
<<<<<<< HEAD
    # print(f'player: {player_name}, total: {total}')

=======
    del skills_list, minigames_list # memory optimalisation
>>>>>>> 9d10dad5

    if total <= 0:
        # Config.debug(f' player:{player_name} - {total} <= 0 ')
        SQL.update_player(player.id, possible_ban=0, confirmed_ban=cb, confirmed_player=cp, label_id=lbl, debug=False)
        # print(f'player: {player_name}, Total: {total} <= 0, return {has_return}')
        # lg.debug(f'player: {player_name}, Total: {total} <= 0, return {has_return}')
        return None, None
    del total # memory optimalisation

    # insert in hiscore data
    SQL.insert_highscore(player_id=player.id, skills=skills, minigames=minigames)
    # update the player so updated at is recent
    SQL.update_player(player.id, possible_ban=0, confirmed_ban=cb, confirmed_player=cp, label_id=lbl, debug=False)
    

    if has_return:
        return SQL.get_highscores_data_oneplayer(player_id=player.id)
    
    del player, cb, cp, lbl, skills, minigames # memory optimalisation?
    return

def mytempfunction(player_name):
    data = get_data(player_name)
    _,_ = my_sql_task(data=data, player_name=player_name)
    del data # memory optimalisation?
    return 1

def multi_thread(players):
    # create a list of tasks to multithread
    tasks = []
    for player in players:
        tasks.append(([player]))

<<<<<<< HEAD
    del players # remove from memory
    
=======
    del players # memory optimalisation

>>>>>>> 9d10dad5
    # multithreaded executor
    with cf.ProcessPoolExecutor() as executor:
        try:
            # submit each task to be executed
            futures = {executor.submit(mytempfunction, task[0]): task[0] for task in tasks}  # get_data
            del tasks # memory optimalisation
            # get start time
            start = dt.datetime.now()
            for i, future in enumerate(cf.as_completed(futures)):
                # player_name = futures[future]
                # Config.debug(f' scraped: {player_name}')
                # some logging
                if i % 100 == 0:
                    end = dt.datetime.now()
                    t = end - start
                    Config.debug(f'     hiscores scraped: {100}, took: {t}, {dt.datetime.now()}')
                    start = dt.datetime.now()

        except Exception as e:
            Config.debug(f'Multithreading error: {e}')
            Config.debug(traceback.print_exc())
    del future, futures, i, start, end, t # memory optimalisation?
    return

def run_scraper():
    # get palyers to scrape
    data = SQL.get_players_to_scrape()

    # check if there are any players to scrape
    if len(data) == 0:
        Config.debug('no players to scrape')
        return []

    # array of named tuple to dataframe
    df = pd.DataFrame(data)
<<<<<<< HEAD
    del data # remove from memory

    # remove all possible banned
    # mask = ~(df['possible_ban'] == 1)
    # df = df[mask]

    # create array of players (names)
    players = df['name'].to_list()
    del df # remove from memory
=======
    del data # memory optimalisation
    Config.debug(f'     Starting hiscore scraper: {dt.datetime.now()} data: {df.shape}')

    # create array of players (names)
    players = df['name'].to_list()
    del df # memory optimalisation
>>>>>>> 9d10dad5

    # define selections size
    n = 1000
    if n > len(players):
        n = len(players)

    # get a random sample from players with selection size
    players = random.sample(players, n)

    # multi thread scrape players
    multi_thread(players)
    del players # memory optimalisation
    return

def scrape_one(player_name):
    data = get_data(player_name)
    return my_sql_task(data, player_name, has_return=True)

if __name__ == '__main__':
    run_scraper()
    <|MERGE_RESOLUTION|>--- conflicted
+++ resolved
@@ -127,12 +127,7 @@
     skills_list = list(map(int, skills.values()))
     minigames_list = list(map(int, minigames.values()))
     total = sum(skills_list) + sum(minigames_list)
-<<<<<<< HEAD
-    # print(f'player: {player_name}, total: {total}')
-
-=======
     del skills_list, minigames_list # memory optimalisation
->>>>>>> 9d10dad5
 
     if total <= 0:
         # Config.debug(f' player:{player_name} - {total} <= 0 ')
@@ -166,13 +161,8 @@
     for player in players:
         tasks.append(([player]))
 
-<<<<<<< HEAD
-    del players # remove from memory
-    
-=======
     del players # memory optimalisation
 
->>>>>>> 9d10dad5
     # multithreaded executor
     with cf.ProcessPoolExecutor() as executor:
         try:
@@ -208,24 +198,12 @@
 
     # array of named tuple to dataframe
     df = pd.DataFrame(data)
-<<<<<<< HEAD
-    del data # remove from memory
-
-    # remove all possible banned
-    # mask = ~(df['possible_ban'] == 1)
-    # df = df[mask]
-
-    # create array of players (names)
-    players = df['name'].to_list()
-    del df # remove from memory
-=======
     del data # memory optimalisation
     Config.debug(f'     Starting hiscore scraper: {dt.datetime.now()} data: {df.shape}')
 
     # create array of players (names)
     players = df['name'].to_list()
     del df # memory optimalisation
->>>>>>> 9d10dad5
 
     # define selections size
     n = 1000
