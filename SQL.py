--- conflicted
+++ resolved
@@ -653,14 +653,12 @@
         'code' : code,
         'token' : token
     }
-
     data = execute_sql(sql, param=param, debug=False, has_return=False, db_name="discord")
-
-<<<<<<< HEAD
-=======
+    return data
+
+  
 def get_prediction_player(player_id):
     sql = 'select * from Predictions where id = :id'
     param = {'id':player_id}
     data = execute_sql(sql, param=param, debug=False, has_return=True)
->>>>>>> 153bb344
     return data