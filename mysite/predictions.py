--- conflicted
+++ resolved
@@ -32,12 +32,7 @@
             "prediction_confidence": 1
         }
     elif not( bad_name):
-<<<<<<< HEAD
-        
-        df = model.predict_model(player_name=player_name, use_pca=Config.use_pca, debug=debug)
-=======
         df = model.predict_model(player_name=player_name, use_pca=Config.use_pca)
->>>>>>> 7f37cefd
         df['name'] = player_name
     else:
         df = {
