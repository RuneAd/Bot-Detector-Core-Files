--- conflicted
+++ resolved
@@ -14,284 +14,156 @@
 """
   Report get routes
 """
-<<<<<<< HEAD
-post_report_test_case = ((
-    [{
-        "reporter": "Ferrariic",
-        "reported": "fejfeaeafe",
-        "region_id": 28,
-        "x_coord": 10,
-        "y_coord": 10,
-        "z_coord": 10,
-        "ts": int(time.time())-1,
-        "manual_detect": 0,
-        "on_members_world": 0,
-        "on_pvp_world": 0,
-        "world_number": 302,
-        "equipment": {
-            "equip_head_id": 0,
-            "equip_amulet_id": 0,
-            "equip_torso_id": 0,
-            "equip_legs_id": 0,
-            "equip_boots_id": 0,
-            "equip_cape_id": 0,
-            "equip_hands_id": 0,
-            "equip_weapon_id": 0,
-            "equip_shield_id": 0
-        },
-        "equip_ge_value": 0
-    }], 201),
-    ([{
-        "reporter": "Ferrariic",
-        "reported": 1,  # id not str, might pass as 200 considering that the player can have a name of '1'
-        "region_id": 28,
-        "x_coord": 10,
-        "y_coord": 10,
-        "z_coord": 10,
-        "ts": int(time.time()),
-        "manual_detect": 0,
-        "on_members_world": 0,
-        "on_pvp_world": 0,
-        "world_number": 302,
-        "equipment": {
-            "equip_head_id": 0,
-            "equip_amulet_id": 0,
-            "equip_torso_id": 0,
-            "equip_legs_id": 0,
-            "equip_boots_id": 0,
-            "equip_cape_id": 0,
-            "equip_hands_id": 0,
-            "equip_weapon_id": 0,
-            "equip_shield_id": 0
-        },
-        "equip_ge_value": 0
-    }], 201),
-    ([{
-        "reporter": "Ferrariic",
-        "reported": "fejfeaeafe",
-        "region_id": 28,
-        "x_coord": 10,
-        "y_coord": 10,
-        "z_coord": 10,
-        "ts": -238432,  # negative time
-        "manual_detect": 0,
-        "on_members_world": 0,
-        "on_pvp_world": 0,
-        "world_number": 302,
-        "equipment": {
-            "equip_head_id": 0,
-            "equip_amulet_id": 0,
-            "equip_torso_id": 0,
-            "equip_legs_id": 0,
-            "equip_boots_id": 0,
-            "equip_cape_id": 0,
-            "equip_hands_id": 0,
-            "equip_weapon_id": 0,
-            "equip_shield_id": 0
-        },
-        "equip_ge_value": 0
-    }], 422),
-    ([{
-        "reporter": "Ferrariic",
-        "reported": "fejfeaeafe",
-        "region_id": 28,
-        "x_coord": 10,
-        "y_coord": 10,
-        "z_coord": 10,
-        "ts": int(time.time()),
-        "manual_detect": 0,
-        "on_members_world": 0,
-        "on_pvp_world": 0,
-        "world_number": 302,
-        "equipment": {
-            "equip_head_id": 0,
-            "equip_amulet_id": 0,
-            "equip_torso_id": 0,
-            "equip_legs_id": 0,
-            "equip_boots_id": 0,
-            "equip_cape_id": 0,
-            "equip_hands_id": 0,
-            "equip_weapon_id": 0,
-            "equip_shield_id": 0
-        },
-        "equip_ge_value": 10000000000000000000000  # massive gold
-    }], 422),
-    ([{
-        "reporter": "Ferrariic",
-        "reported": "fejfeaeafe",
-        "region_id": 28,
-        "x_coord": 10,
-        "y_coord": 10,
-        "z_coord": 10,
-        "ts": int(time.time()),
-        "manual_detect": 0,
-        "on_members_world": 0,
-        "on_pvp_world": 0,
-        "world_number": 302,
-        "equipment": {
-            "equip_head_id": 0,
-            "equip_amulet_id": 0,
-            "equip_torso_id": 0,
-            "equip_legs_id": 0,
-            "equip_boots_id": 0,
-            "equip_cape_id": 0,
-            "equip_hands_id": 0,
-            "equip_weapon_id": 0,
-            "equip_shield_id": 0
-        },
-        "equip_ge_value": 0
-    },
-        {
-        "reporter": "Ferrariic2",  # impossible multiple reporters
-        "reported": "fejfeaeafe",
-            "region_id": 28,
-            "x_coord": 10,
-            "y_coord": 10,
-            "z_coord": 10,
-            "ts": int(time.time()),
-            "manual_detect": 0,
-            "on_members_world": 0,
-            "on_pvp_world": 0,
-            "world_number": 302,
-            "equipment": {
-                "equip_head_id": 0,
-                "equip_amulet_id": 0,
-                "equip_torso_id": 0,
-                "equip_legs_id": 0,
-                "equip_boots_id": 0,
-                "equip_cape_id": 0,
-                "equip_hands_id": 0,
-                "equip_weapon_id": 0,
-                "equip_shield_id": 0
+post_report_test_case = (
+    (
+        [
+            {
+                "reporter": "Ferrariic",
+                "reported": "fejfeaeafe",
+                "region_id": 28,
+                "x_coord": 10,
+                "y_coord": 10,
+                "z_coord": 10,
+                "ts": int(time.time()) - 1,
+                "manual_detect": 0,
+                "on_members_world": 0,
+                "on_pvp_world": 0,
+                "world_number": 302,
+                "equipment": {
+                    "equip_head_id": 0,
+                    "equip_amulet_id": 0,
+                    "equip_torso_id": 0,
+                    "equip_legs_id": 0,
+                    "equip_boots_id": 0,
+                    "equip_cape_id": 0,
+                    "equip_hands_id": 0,
+                    "equip_weapon_id": 0,
+                    "equip_shield_id": 0,
+                },
+                "equip_ge_value": 0,
+            }
+        ],
+        201,
+    ),
+    (
+        [
+            {
+                "reporter": "Ferrariic",
+                "reported": 1,  # id not str, might pass as 200 considering that the player can have a name of '1'
+                "region_id": 28,
+                "x_coord": 10,
+                "y_coord": 10,
+                "z_coord": 10,
+                "ts": int(time.time()),
+                "manual_detect": 0,
+                "on_members_world": 0,
+                "on_pvp_world": 0,
+                "world_number": 302,
+                "equipment": {
+                    "equip_head_id": 0,
+                    "equip_amulet_id": 0,
+                    "equip_torso_id": 0,
+                    "equip_legs_id": 0,
+                    "equip_boots_id": 0,
+                    "equip_cape_id": 0,
+                    "equip_hands_id": 0,
+                    "equip_weapon_id": 0,
+                    "equip_shield_id": 0,
+                },
+                "equip_ge_value": 0,
+            }
+        ],
+        201,
+    ),
+    (
+        [
+            {
+                "reporter": "Ferrariic",
+                "reported": "fejfeaeafe",
+                "region_id": 28,
+                "x_coord": 10,
+                "y_coord": 10,
+                "z_coord": 10,
+                "ts": -238432,  # negative time
+                "manual_detect": 0,
+                "on_members_world": 0,
+                "on_pvp_world": 0,
+                "world_number": 302,
+                "equipment": {
+                    "equip_head_id": 0,
+                    "equip_amulet_id": 0,
+                    "equip_torso_id": 0,
+                    "equip_legs_id": 0,
+                    "equip_boots_id": 0,
+                    "equip_cape_id": 0,
+                    "equip_hands_id": 0,
+                    "equip_weapon_id": 0,
+                    "equip_shield_id": 0,
+                },
+                "equip_ge_value": 0,
+            }
+        ],
+        422,
+    ),
+    (
+        [
+            {
+                "reporter": "Ferrariic",
+                "reported": "fejfeaeafe",
+                "region_id": 28,
+                "x_coord": 10,
+                "y_coord": 10,
+                "z_coord": 10,
+                "ts": int(time.time()),
+                "manual_detect": 0,
+                "on_members_world": 0,
+                "on_pvp_world": 0,
+                "world_number": 302,
+                "equipment": {
+                    "equip_head_id": 0,
+                    "equip_amulet_id": 0,
+                    "equip_torso_id": 0,
+                    "equip_legs_id": 0,
+                    "equip_boots_id": 0,
+                    "equip_cape_id": 0,
+                    "equip_hands_id": 0,
+                    "equip_weapon_id": 0,
+                    "equip_shield_id": 0,
+                },
+                "equip_ge_value": 10000000000000000000000,  # massive gold
+            }
+        ],
+        422,
+    ),
+    (
+        [
+            {
+                "reporter": "Ferrariic",
+                "reported": "fejfeaeafe",
+                "region_id": 28,
+                "x_coord": 10,
+                "y_coord": 10,
+                "z_coord": 10,
+                "ts": int(time.time()),
+                "manual_detect": 0,
+                "on_members_world": 0,
+                "on_pvp_world": 0,
+                "world_number": 302,
+                "equipment": {
+                    "equip_head_id": 0,
+                    "equip_amulet_id": 0,
+                    "equip_torso_id": 0,
+                    "equip_legs_id": 0,
+                    "equip_boots_id": 0,
+                    "equip_cape_id": 0,
+                    "equip_hands_id": 0,
+                    "equip_weapon_id": 0,
+                    "equip_shield_id": 0,
+                },
+                "equip_ge_value": 0,
             },
-        "equip_ge_value": 0
-    }], 400),
-=======
-post_report_test_case = (
-    (
-        [
-            {
-                "reporter": "Ferrariic",
-                "reported": "fejfeaeafe",
-                "region_id": 28,
-                "x_coord": 10,
-                "y_coord": 10,
-                "z_coord": 10,
-                "ts": int(time.time()) - 1,
-                "manual_detect": 0,
-                "on_members_world": 0,
-                "on_pvp_world": 0,
-                "world_number": 302,
-                "equipment": {
-                    "equip_head_id": 0,
-                    "equip_amulet_id": 0,
-                    "equip_torso_id": 0,
-                    "equip_legs_id": 0,
-                    "equip_boots_id": 0,
-                    "equip_cape_id": 0,
-                    "equip_hands_id": 0,
-                    "equip_weapon_id": 0,
-                    "equip_shield_id": 0,
-                },
-                "equip_ge_value": 0,
-            }
-        ],
-        201,
-    ),
-    (
-        [
-            {
-                "reporter": "Ferrariic",
-                "reported": 1,  # id not str, might pass as 200 considering that the player can have a name of '1'
-                "region_id": 28,
-                "x_coord": 10,
-                "y_coord": 10,
-                "z_coord": 10,
-                "ts": int(time.time()),
-                "manual_detect": 0,
-                "on_members_world": 0,
-                "on_pvp_world": 0,
-                "world_number": 302,
-                "equipment": {
-                    "equip_head_id": 0,
-                    "equip_amulet_id": 0,
-                    "equip_torso_id": 0,
-                    "equip_legs_id": 0,
-                    "equip_boots_id": 0,
-                    "equip_cape_id": 0,
-                    "equip_hands_id": 0,
-                    "equip_weapon_id": 0,
-                    "equip_shield_id": 0,
-                },
-                "equip_ge_value": 0,
-            }
-        ],
-        201,
-    ),
-    (
-        [
-            {
-                "reporter": "Ferrariic",
-                "reported": "fejfeaeafe",
-                "region_id": 28,
-                "x_coord": 10,
-                "y_coord": 10,
-                "z_coord": 10,
-                "ts": -238432,  # negative time
-                "manual_detect": 0,
-                "on_members_world": 0,
-                "on_pvp_world": 0,
-                "world_number": 302,
-                "equipment": {
-                    "equip_head_id": 0,
-                    "equip_amulet_id": 0,
-                    "equip_torso_id": 0,
-                    "equip_legs_id": 0,
-                    "equip_boots_id": 0,
-                    "equip_cape_id": 0,
-                    "equip_hands_id": 0,
-                    "equip_weapon_id": 0,
-                    "equip_shield_id": 0,
-                },
-                "equip_ge_value": 0,
-            }
-        ],
-        422,
-    ),
-    (
-        [
-            {
-                "reporter": "Ferrariic",
-                "reported": "fejfeaeafe",
-                "region_id": 28,
-                "x_coord": 10,
-                "y_coord": 10,
-                "z_coord": 10,
-                "ts": int(time.time()),
-                "manual_detect": 0,
-                "on_members_world": 0,
-                "on_pvp_world": 0,
-                "world_number": 302,
-                "equipment": {
-                    "equip_head_id": 0,
-                    "equip_amulet_id": 0,
-                    "equip_torso_id": 0,
-                    "equip_legs_id": 0,
-                    "equip_boots_id": 0,
-                    "equip_cape_id": 0,
-                    "equip_hands_id": 0,
-                    "equip_weapon_id": 0,
-                    "equip_shield_id": 0,
-                },
-                "equip_ge_value": 10000000000000000000000,  # massive gold
-            }
-        ],
-        422,
-    ),
-    (
-        [
-            {
-                "reporter": "Ferrariic",
+            {
+                "reporter": "Ferrariic2",  # impossible multiple reporters
                 "reported": "fejfeaeafe",
                 "region_id": 28,
                 "x_coord": 10,
@@ -315,35 +187,9 @@
                 },
                 "equip_ge_value": 0,
             },
-            {
-                "reporter": "Ferrariic2",  # impossible multiple reporters
-                "reported": "fejfeaeafe",
-                "region_id": 28,
-                "x_coord": 10,
-                "y_coord": 10,
-                "z_coord": 10,
-                "ts": int(time.time()),
-                "manual_detect": 0,
-                "on_members_world": 0,
-                "on_pvp_world": 0,
-                "world_number": 302,
-                "equipment": {
-                    "equip_head_id": 0,
-                    "equip_amulet_id": 0,
-                    "equip_torso_id": 0,
-                    "equip_legs_id": 0,
-                    "equip_boots_id": 0,
-                    "equip_cape_id": 0,
-                    "equip_hands_id": 0,
-                    "equip_weapon_id": 0,
-                    "equip_shield_id": 0,
-                },
-                "equip_ge_value": 0,
-            },
         ],
         400,
     ),
->>>>>>> 3c6e5004
 )
 
 
@@ -367,13 +213,9 @@
     ):
         route_attempt = f"/v1/report?token={token}&reportedID={reported_id}&reportingID={reporting_id}&regionID={region_id}"
         response = client.get(route_attempt)
-<<<<<<< HEAD
-        assert response.status_code == response_code, f'Test: {test}, Invalid response {response.status_code}, expected: {response_code}'
-=======
         assert (
             response.status_code == response_code
         ), f"Test: {test}, Invalid response {response.status_code}, expected: {response_code}"
->>>>>>> 3c6e5004
         if response.status_code == 200:
             assert isinstance(
                 response.json(), list
@@ -383,21 +225,6 @@
 """
   Report post routes
 """
-<<<<<<< HEAD
-@pytest.mark.filterwarnings('ignore::DeprecationWarning')
-def test_post_report():
-    for test, (payload, response_code) in enumerate(post_report_test_case):
-      route_attempt = f'/v1/report?manual_detect=0'
-      response = client.post(url=route_attempt, json=payload)
-      assert response.status_code == response_code, f'Test: {test}, Invalid response: {response.status_code}, expected: {response_code}'
-
-if __name__ == "__main__":
-  '''get route'''
-  # test_get_reports_from_plugin_database()
-
-  '''post route'''
-  test_post_report()
-=======
 
 
 @pytest.mark.filterwarnings("ignore::DeprecationWarning")
@@ -435,5 +262,4 @@
     # test_get_reports_from_plugin_database()
 
     """post route"""
-    test_post_report()
->>>>>>> 3c6e5004
+    test_post_report()