from werkzeug.wrappers import CommonRequestDescriptorsMixin
import Config
import time
import random
import string
from sqlalchemy import text
from collections import namedtuple

'''
    Functions for SQL Queries
'''


def name_check(name):
    bad_name = False
    if len(name) > 13:
        bad_name = True

    temp_name = name
    temp_name = temp_name.replace(' ', '')
    temp_name = temp_name.replace('_', '')
    temp_name = temp_name.replace('-', '')

    if not (temp_name.isalnum()):
        bad_name = True

    return name, bad_name


def list_to_string(l):
    string_list = ', '.join(str(item) for item in l)
    return string_list


def get_random_string(length):
    letters = string.ascii_lowercase
    result_str = ''.join(random.choice(letters) for i in range(length))
    return result_str


def execute_sql(sql, param=None, debug=False, has_return=True, db_name="playerdata"):
    engine = Config.db_engines[db_name]
    engine.dispose()
    conn = engine.connect()
    Session = Config.Session(bind=conn)
    session = Session()

    sql = text(sql)
    if debug:
        Config.debug(f'    SQL : {sql}')
        Config.debug(f'    Param: {param}')

    if has_return:
        rows = session.execute(sql, param)
        # db.session.close()
        Record = namedtuple('Record', rows.keys())
        records = [Record(*r) for r in rows.fetchall()]

        if debug:
            print(f'keys: {rows.keys()}')

        session.close()
        conn.close()
        return records
    else:
        session.execute(sql, param)
        session.commit()
        session.close()
        conn.close()

'''
    Players Table
'''


def get_player_names(ids=None):
    if ids is None:
        sql = 'select * from Players;'
        param = None
    else:
        sql = 'select * from Players where id in :ids;'
        param = {'ids':ids}
    data = execute_sql(sql, param=param, debug=False, has_return=True)
    return data


def get_player(player_name):
    sql_player_id = 'select * from Players where name = :player_name;'
    param = {
        'player_name': player_name
    }

    # returns a list of players
    player = execute_sql(
        sql=sql_player_id,
        param=param,
        debug=False,
        has_return=True
    )

    if len(player) == 0:
        player_id = None
    else:
        player_id = player[0]

    return player_id


def get_number_confirmed_bans():
    sql = 'SELECT COUNT(*) bans FROM Players WHERE confirmed_ban = 1;'
    data = execute_sql(sql, param=None, debug=False, has_return=True)
    return data[0].bans


def get_number_tracked_players():
    sql = 'SELECT COUNT(*) count FROM Players;'
    data = execute_sql(sql, param=None, debug=False, has_return=True)
    return data


def insert_player(player_name):
    sql_insert = "insert ignore into Players (name) values(:player_name);"

    param = {
        'player_name': player_name
    }
    execute_sql(sql_insert, param=param, debug=False, has_return=False)
    player = get_player(player_name)
    return player


def update_player(player_id, possible_ban=0, confirmed_ban=0, confirmed_player=0, label_id=0, label_jagex=0, debug=False):
    sql_update = ('''
        update Players 
        set 
            updated_at=:ts, 
            possible_ban=:possible_ban, 
            confirmed_ban=:confirmed_ban, 
            confirmed_player=:confirmed_player, 
            label_id=:label_id,
            label_jagex=:label_jagex
        where 
            id=:player_id;
    ''')

    time_now = time.strftime('%Y-%m-%d %H:%M:%S', time.gmtime())
    param = {
        'ts':               time_now,
        'possible_ban':     possible_ban,
        'confirmed_ban':    confirmed_ban,
        'confirmed_player': confirmed_player,
        'label_id':         label_id,
        'player_id':        player_id,
        'label_jagex':      label_jagex
    }
    execute_sql(sql_update, param=param, debug=debug, has_return=False)


'''
    playerHiscoreData Table
'''


def insert_highscore(player_id, skills, minigames):

    keys = []
    keys.append('player_id')
    keys.extend(list(skills.keys()))
    keys.extend(list(minigames.keys()))

    values = []
    values.append(player_id)
    values.extend(list(skills.values()))
    values.extend(list(minigames.values()))

    columns = list_to_string(keys)
    values = list_to_string(values)

    # f string is not so secure but we control the skills & minigames dict
    sql_insert = f"insert ignore into playerHiscoreData ({columns}) values ({values});"
    execute_sql(sql_insert, param=None, debug=False, has_return=False)


'''
    Reports Table
'''


<<<<<<< HEAD
def insert_report(data):
=======
def insert_report(data, version):
>>>>>>> 85c317dc
    try:
        members = data['on_members_world']
    except KeyError as k:
        members = None

<<<<<<< HEAD
    gmt = time.gmtime(data['ts'])
    human_time = time.strftime('%Y-%m-%d %H:%M:%S', gmt)
=======
    if version is None:
        human_time = data['ts']
    else:
        gmt = time.gmtime(data['ts'])
        human_time = time.strftime('%Y-%m-%d %H:%M:%S', gmt)
>>>>>>> 85c317dc
    param = {
        'reportedID': data['reported'],
        'reportingID': data['reporter'],
        'region_id': data['region_id'],
        'x_coord': data['x'],
        'y_coord': data['y'],
        'z_coord': data['z'],
        'timestamp': human_time,
        'manual_detect': data['manual_detect'],
        'on_members_world': members
    }
    # list of column values
    columns = list_to_string(list(param.keys()))
    values = list_to_string([f':{column}' for column in list(param.keys())])

    sql_insert = f'insert ignore into Reports ({columns}) values ({values});'
    execute_sql(sql_insert, param=param, debug=False, has_return=False)


'''
    PredictionFeedback Table
'''


def insert_prediction_feedback(vote_info):
    sql_insert = 'insert ignore into PredictionsFeedback (voter_id, prediction, confidence, vote, subject_id) ' \
                 'values (:voter_id, :prediction, :confidence, :vote, :subject_id);'
    execute_sql(sql_insert, param=vote_info, debug=False, has_return=False)


'''
    Discord User Table
'''


def get_verified_discord_user(discord_id):
    sql = 'SELECT * from discordVerification WHERE Discord_id = :discord_id ' \
          'AND primary_rsn = 1 ' \
          'AND Verified_status = 1;'

    param = {
        "discord_id": discord_id
    }

    return execute_sql(sql, param=param, debug=False, has_return=True, db_name="discord")


def get_unverified_discord_user(player_id):
    sql = 'SELECT * from discordVerification WHERE Player_id = :player_id ' \
          'AND Verified_status = 0;'

    param = {
        "player_id": player_id
    }

    return execute_sql(sql, param=param, debug=False, has_return=True, db_name="discord")


def set_discord_verification(id, token):

    sql = "UPDATE discordVerification " \
<<<<<<< HEAD
          "SET Verified_status = 1, " \
          "token_used = :token " \
=======
          "SET Verified_status = 1 " \
          "SET token_used = :token " \
>>>>>>> 85c317dc
          "WHERE Entry = :id;"

    param = {
        "id": id,
        "token" : token
    }

    return execute_sql(sql, param=param, debug=False, has_return=False, db_name="discord")


'''
    Tokens Table
'''


def get_token(token):
    sql = 'select * from Tokens where token=:token;'
    param = {
        'token': token
    }
    return execute_sql(sql, param=param, debug=False, has_return=True)


def create_token(player_name, highscores, verify_ban):
    sql_insert = 'insert into Tokens (player_name, request_highscores, verify_ban, token) values (:player_name, :highscores, :verify_ban, :token);'
    token = get_random_string(15)
    param = {
        'player_name': player_name,
        'highscores': highscores,
        'verify_ban': verify_ban,
        'token': token
    }
    execute_sql(sql_insert, param=param, debug=False, has_return=False)
    return token


'''
    Labels Table
'''


def get_player_labels():
    sql = 'select * from Labels;'
    data = execute_sql(sql, param=None, debug=False, has_return=True)
    return data


'''
    Queries using Views
'''


def get_highscores_data(start=0, amount=1_000_000):
    sql_highscores = (
        '''
        SELECT 
            hdl.*, 
            pl.name 
        FROM playerHiscoreDataLatest hdl 
        inner join Players pl on(hdl.Player_id=pl.id)
        LIMIT :start, :amount
        ;
    ''')
    param = {
        'start': start,
        'amount': amount
    }
    highscores = execute_sql(sql_highscores, param=param,
                             debug=False, has_return=True)
    return highscores


def get_highscores_data_oneplayer(player_id):
    sql_highscores = (
        '''SELECT 
            hdl.*, 
            pl.name 
        FROM playerHiscoreDataLatest hdl 
        inner join Players pl on(hdl.Player_id=pl.id)
        where Player_id = :player_id
        ;
    ''')
    param  ={
        'player_id':player_id
    }
    highscores = execute_sql(sql=sql_highscores, param=param,
                             debug=False, has_return=True)
    return highscores


def get_hiscores_of_interst():
    sql ='SELECT htl.*, poi.name FROM playerHiscoreDataLatest htl INNER JOIN playersOfInterest poi ON (htl.Player_id = poi.id);'
    highscores = execute_sql(sql=sql, param=None,
                             debug=False, has_return=True)
    return highscores


def get_players_to_scrape():
    sql = 'select * from playersToScrape;'
    data = execute_sql(sql, param=None, debug=False, has_return=True)
    return data


def get_players_of_interest():

    sql = 'select * from playersOfInterest;'

    data = execute_sql(sql, param=None, debug=False, has_return=True)
    return data


'''
    Joined & complex Queries
'''


def get_report_stats():
    sql = '''
        SELECT
            sum(bans) bans,
            sum(false_reports) false_reports,
            sum(bans) + sum(false_reports) total_reports,
            sum(bans)/ (sum(bans) + sum(false_reports)) accuracy
        FROM (
            SELECT 
                confirmed_ban,
                sum(confirmed_ban) bans,
                sum(confirmed_player) false_reports
            FROM Players
            GROUP BY
                confirmed_ban
            ) a;
    '''
    data = execute_sql(sql, param=None, debug=False, has_return=True)
    return data

# TODO: please clean, add count in query

def get_contributions(contributor): 
    
    query = '''
        SELECT DISTINCT
            rptr.name reporter_name,
            rptd.name reported_name,
            rptd.confirmed_ban,
            rptd.possible_ban
        from Reports rpts
        inner join Players rptr on(rpts.reportingID = rptr.id)
        inner join Players rptd on(rpts.reportedID = rptd.id)
        WHERE 1=1
        	and rptr.name = :contributor
        ;
    '''

    params = {
        "contributor": contributor
    }

    data = execute_sql(query, param=params, debug=False, has_return=True)

    return data


# TODO: route & visual on website
def get_player_table_stats():
    sql = ''' 
        SELECT 
            count(*) Players_checked, 
            Date(updated_at) last_checked_date
        FROM `Players` 
        GROUP BY
            Date(updated_at)
        order BY
            Date(updated_at) DESC
        ;
    '''
    data = execute_sql(sql, param=None, debug=False, has_return=True)
    return data

# TODO: route & visual on website


def get_hiscore_table_stats():
    sql = ''' 
        SELECT 
            count(*) hiscore_Players_checked, 
            Date(timestamp) hiscore_checked_date
        FROM playerHiscoreData
        GROUP BY
            Date(timestamp)
        order BY
            Date(timestamp) DESC
        ;
    '''
    data = execute_sql(sql, param=None, debug=False, has_return=True)
    return data


# Number of times an account has been manually reported by our users.
def get_times_manually_reported(reportedName):

    sql = '''
          SELECT 
            SUM(manual_detect) manual_reports
        from Reports rpts
        inner join Players rptd on(rpts.reportedID = rptd.id)
        WHERE manual_detect = 1
        	and rptd.name = :reportedName
        ;
    '''

    param = {
        'reportedName': reportedName
    }

    data = execute_sql(sql, param=param, debug=False, has_return=True)
    return data


def get_region_report_stats():

    sql = '''
        SELECT * FROM `reportedRegion` ORDER BY `reportedRegion`.`region_id` ASC;
    '''

    data = execute_sql(sql, param=None, debug=False, has_return=True)
    return data

def get_possible_ban():
    sql = 'Select * from Players where possible_ban = 1 and confirmed_ban = 0'
    data = execute_sql(sql, param=None, debug=False, has_return=True)
    return data


def get_player_report_locations(players):

    sql = ('''
        SELECT distinct
            pl.name,
            pl.id,
            rin.region_name,
            rp.region_id,
            rp.x_coord,
            rp.y_coord,
            rp.timestamp
        FROM Reports rp
        INNER JOIN Players pl ON (rp.reportedID = pl.id)
        INNER JOIN regionIDNames rin ON (rp.region_id = rin.region_ID)
        where 1
            and pl.name in :players
        ORDER BY
            rp.timestamp DESC
        LIMIT 100000
    ''')

    param = {
        'players': players
    }

    data = execute_sql(sql, param=param, debug=True, has_return=True)
    return data
    
def get_region_search(regionName):

    sql = "SELECT * FROM regionIDNames WHERE region_name LIKE :region"

    regionName = "%" + regionName + "%"

    param = {
        'region': regionName
    }

    data = execute_sql(sql, param=param, debug=True, has_return=True)
    return data

def get_prediction_player(player_id):
    sql = 'select * from Predictions where id = :id'
    param = {'id':player_id}
    data = execute_sql(sql, param=param, debug=False, has_return=True)
    return data
    
def get_report_data_heatmap(region_id):

    sql = ('''
    SELECT DISTINCT
        rpts2.*,
        rpts.x_coord,
        rpts.y_coord,
        rpts.region_id
    FROM Reports rpts
        INNER JOIN (
            SELECT 
                max(rp.id) id,
                pl.name,
                pl.confirmed_player,
                pl.possible_ban,
                pl.confirmed_ban
            FROM Players pl
            inner join Reports rp on (pl.id = rp.reportedID)
            WHERE 1
                and (pl.confirmed_ban = 1 or pl.possible_ban = 1 or pl.confirmed_ban = 0)
                and rp.region_id = :region_id
            GROUP BY
                pl.name,
                pl.confirmed_player,
                pl.confirmed_ban
        ) rpts2
    ON (rpts.id = rpts2.id)
    ''')

    param = {
        'region_id': region_id
    }

    data = execute_sql(sql, param=param, debug=True, has_return=True)
    return data


def get_player_banned_bots(player_name):

    sql = ('''
    SELECT DISTINCT
        pl1.name reporter,
        pl2.name reported,
        lbl.label,
        hdl.*
    FROM Reports rp
    INNER JOIN Players pl1 ON (rp.reportingID = pl1.id)
    INNER JOIN Players pl2 on (rp.reportedID = pl2.id) 
    INNER JOIN Labels lbl ON (pl2.label_id = lbl.id)
    INNER JOIN playerHiscoreDataLatest hdl on (pl2.id = hdl.Player_id)
    where 1=1
        and lower(pl1.name) = :player_name
        and pl2.confirmed_ban = 1
        and pl2.possible_ban = 1
        ''')

    param = {
        'player_name': player_name
    }

    data = execute_sql(sql, param=param, debug=True, has_return=True)
    return data
  
def get_possible_ban_predicted():
    sql = 'SELECT * FROM playerPossibleBanPrediction'
    data = execute_sql(sql, param=None, debug=False, has_return=True)
    return data


def get_verification_info(player_name):

    sql = 'SELECT * FROM verified_players WHERE name = :player_name'
    
    param = {
        'player_name': player_name
    }

    data = execute_sql(sql, param=param, debug=False, has_return=True, db_name="discord")

    return data

def get_verified_info(player_name):

    sql = 'SELECT * FROM verified_players WHERE name = :player_name and Verified_status = 1'
    
    param = {
        'player_name': player_name
    }

    data = execute_sql(sql, param=param, debug=False, has_return=True, db_name="discord")

    return data

def get_verification_player_id(player_name):

    sql = 'SELECT id FROM Players WHERE name = :player_name'
    
    param = {
        'player_name': player_name
    }

    data = execute_sql(sql, param=param, debug=False, has_return=True)

    return data

def verificationInsert(discord_id, player_id, code, token):

    sql = "INSERT INTO discordVerification (Discord_id, Player_id, Code, token_used) VALUES (:discord_id, :player_id, :code, :token)"
    
    param = {
        'player_id': player_id ,
        'discord_id' : discord_id ,
        'code' : code,
        'token' : token
    }
    data = execute_sql(sql, param=param, debug=False, has_return=False, db_name="discord")
    return data

  
def get_prediction_player(player_id):
    sql = 'select * from Predictions where id = :id'
    param = {'id':player_id}
    data = execute_sql(sql, param=param, debug=False, has_return=True)
    return data<|MERGE_RESOLUTION|>--- conflicted
+++ resolved
@@ -186,26 +186,17 @@
 '''
 
 
-<<<<<<< HEAD
-def insert_report(data):
-=======
 def insert_report(data, version):
->>>>>>> 85c317dc
     try:
         members = data['on_members_world']
     except KeyError as k:
         members = None
 
-<<<<<<< HEAD
-    gmt = time.gmtime(data['ts'])
-    human_time = time.strftime('%Y-%m-%d %H:%M:%S', gmt)
-=======
     if version is None:
         human_time = data['ts']
     else:
         gmt = time.gmtime(data['ts'])
         human_time = time.strftime('%Y-%m-%d %H:%M:%S', gmt)
->>>>>>> 85c317dc
     param = {
         'reportedID': data['reported'],
         'reportingID': data['reporter'],
@@ -267,13 +258,8 @@
 def set_discord_verification(id, token):
 
     sql = "UPDATE discordVerification " \
-<<<<<<< HEAD
-          "SET Verified_status = 1, " \
-          "token_used = :token " \
-=======
           "SET Verified_status = 1 " \
           "SET token_used = :token " \
->>>>>>> 85c317dc
           "WHERE Entry = :id;"
 
     param = {
@@ -549,6 +535,7 @@
     data = execute_sql(sql, param=param, debug=True, has_return=True)
     return data
 
+  
 def get_prediction_player(player_id):
     sql = 'select * from Predictions where id = :id'
     param = {'id':player_id}
