import asyncio
from http.client import HTTPException
import logging
import re
import time
from typing import List, Optional

import pandas as pd
from api.Config import app
from api.database.functions import (batch_function, execute_sql,
                                    list_to_string, verify_token)
from fastapi import APIRouter
from pydantic import BaseModel

logger = logging.getLogger(__name__)

router = APIRouter()

async def run_in_process(fn, *args):
    loop = asyncio.get_event_loop()
    return await loop.run_in_executor(app.state.executor, fn, *args)


'''DETECT ROUTE'''
class equipment(BaseModel):
    HEAD: Optional[int]
    AMULET: Optional[int]
    TORSO: Optional[int]
    LEGS: Optional[int]
    BOOTS: Optional[int]
    CAPE: Optional[int]
    HANDS: Optional[int]
    WEAPON: Optional[int]
    SHIELD: Optional[int]


class detection(BaseModel):
    reporter: str
    reported: str
    region_id: int
    x: int
    y: int
    z: int
    ts: int
    on_members_world: int
    on_pvp_world: int
    world_number: int
    equipment: Optional[equipment]
    equipment_ge: Optional[int]


async def is_valid_rsn(rsn: str) -> bool:
    output = re.fullmatch('[\w\d\s_-]{1,13}', rsn)
    if output == False:
<<<<<<< HEAD
        logger.debug(f'Invalid {rsn=}')
=======
        logger.debug({"message": f'Invalid {rsn=}'})
>>>>>>> 3c6e5004
    return re.fullmatch('[\w\d\s_-]{1,13}', rsn)


async def to_jagex_name(name: str) -> str:
    return name.lower().replace('_', ' ').replace('-',' ').strip()


async def jagexify_names_list(names: List[str]) -> List[str]:
    return  [await to_jagex_name(n) for n in names if await is_valid_rsn(n)]


async def sql_select_players(names):
    sql = "SELECT * FROM Players WHERE normalized_name in :names"
    param = {"names": tuple(await jagexify_names_list(names))}
    data = await execute_sql(sql, param)
    
    return [] if not data else data.rows2dict()


async def parse_detection(data:dict) -> dict:
    gmt = time.gmtime(data['ts'])
    human_time = time.strftime('%Y-%m-%d %H:%M:%S', gmt)

    equipment = data.get('equipment', {})

    param = {
        'reportedID': data.get('id'),
        'reportingID': data.get('reporter_id'),
        'region_id': data.get('region_id'),
        'x_coord': data.get('x'),
        'y_coord': data.get('y'),
        'z_coord': data.get('z'),
        'timestamp': human_time,
        'manual_detect': data.get('manual_detect'),
        'on_members_world': data.get('on_members_world'),
        'on_pvp_world': data.get('on_pvp_world'),
        'world_number': data.get('world_number'),
        'equip_head_id': equipment.get('HEAD'),
        'equip_amulet_id': equipment.get('AMULET'),
        'equip_torso_id': equipment.get('TORSO'),
        'equip_legs_id': equipment.get('LEGS'),
        'equip_boots_id': equipment.get('BOOTS'),
        'equip_cape_id': equipment.get('CAPE'),
        'equip_hands_id': equipment.get('HANDS'),
        'equip_weapon_id': equipment.get('WEAPON'),
        'equip_shield_id': equipment.get('SHIELD'),
        'equip_ge_value': data.get('equipment_ge', 0)
    }
    return param


async def sql_insert_player(param):
    sql = "INSERT ignore INTO Players (name, normalized_name) VALUES (:name, :nname)"
    await execute_sql(sql, param)


async def sql_insert_report(param):
    params = list(param[0].keys())
    columns = list_to_string(params)
    values = list_to_string([f':{column}' for column in params])

    sql = f'INSERT ignore INTO stgReports ({columns}) VALUES ({values})'
    await execute_sql(sql, param)


async def detect(detections:List[detection], manual_detect:int) -> None:
    manual_detect = 0 if int(manual_detect) == 0 else 1

    # remove duplicates
    df = pd.DataFrame([d.dict() for d in detections])
    df.drop_duplicates(subset=['reporter', 'reported', 'region_id'], inplace=True)

    # data validation, there can only be one reporter, and it is unrealistic to send more then 5k reports.
    if len(df) > 5000 or df["reporter"].nunique() > 1:
<<<<<<< HEAD
        logger.debug('Too many reports.')
=======
        logger.debug({"message":'Too many reports.'})
>>>>>>> 3c6e5004
        return
    
    
    # data validation, checks for correct timing
    now = int(time.time())
    now_upper = int(now + 3600)
    now_lower = int(now - 25200)

    df_time = df.ts
    mask = (df_time > now_upper) | (df_time < now_lower)
    if len(df_time[mask].values) > 0:
<<<<<<< HEAD
        logger.debug(f'Data contains out of bounds time {df_time[mask].values}')
=======
        logger.debug({
            "message": "Data contains out of bounds time",
            "reporter": df["reporter"].unique(),
            "time": df_time[mask].values[0]
        })
>>>>>>> 3c6e5004
        return


    logger.debug({"message":f"Received: {len(df)} from: {df['reporter'].unique()}"})

    # Normalize names
    df['reporter'] = df['reporter'].apply(lambda name : name.lower().replace('_', ' ').replace('-',' ').strip())
    df['reported'] = df['reported'].apply(lambda name : name.lower().replace('_', ' ').replace('-',' ').strip())

    # Get a list of unqiue reported names and reporter name
    names = list(df['reported'].unique())
    names.extend(df['reporter'].unique())

    # validate all names
    valid_names = [name for name in names if await is_valid_rsn(name)]

    # Get IDs for all unique valid names
    data = await sql_select_players(valid_names)

    # Create entries for players that do not yet exist in Players table
    existing_names = [d["normalized_name"] for d in data]
    new_names = set([name for name in valid_names]).difference(existing_names)
    
    # Get new player id's
    if new_names:
        param = [{"name": name, "nname":name} for name in new_names]
        await batch_function(sql_insert_player, param)
        data.extend(await sql_select_players(new_names))

    # Insert detections into Reports table with user ids 
    # add reported & reporter id
    df_names = pd.DataFrame(data)

    if (len(df) == 0) or (len(df_names) == 0):
<<<<<<< HEAD
        logger.debug(f'1: Empty Dataframe')
=======
        logger.debug({"message": "empty dataframe, before merge","detections": detections})
>>>>>>> 3c6e5004
        return
        
    df = df.merge(df_names, left_on="reported", right_on="normalized_name")
    
    if (len(df) == 0):
<<<<<<< HEAD
        logger.debug(f'2: Empty Dataframe')
=======
        logger.debug({"message": "empty dataframe, after merge","detections": detections})
>>>>>>> 3c6e5004
        return
    
    reporter = df['reporter'].unique()

    if len(reporter) != 1:
<<<<<<< HEAD
        logger.debug(f'1: Multiple Reporters?')
=======
        logger.debug({"message": "No reporter","detections": detections})
>>>>>>> 3c6e5004
        return
    
    reporter_id = df_names.query(f"normalized_name == {reporter}")['id'].to_list()
    
    if len(reporter_id) == 0:
<<<<<<< HEAD
        logger.debug(f'No Reporter')
=======
        logger.debug({"message": "No reporter in df_names","detections": detections})
>>>>>>> 3c6e5004
        return
    
    df["reporter_id"] = reporter_id[0]

    df['manual_detect'] = manual_detect
    
    # Parse data to param
    data = df.to_dict('records')
    param = [await parse_detection(d) for d in data]

    # Parse query
    await batch_function(sql_insert_report, param)


async def offload_detect(detections:List[detection], manual_detect:int) -> None:
    await run_in_process(detect, detections, manual_detect)


@router.post('/{version}/plugin/detect/{manual_detect}', tags=["Legacy"])
async def post_detect(
        detections:List[detection],
        version:str=None, 
        manual_detect:int=0
    ):
    asyncio.create_task(
        detect(detections, manual_detect)
    )
    return {'ok':'ok'}


'''CONTRIBUTIONS ROUTE'''
class contributor(BaseModel):
    name: str


async def sql_get_contributions(contributors: List):

    query = ("""
        SELECT
            ifnull(rs.manual_detect,0) as detect,
            rs.reportedID as reported_ids,
            ban.confirmed_ban as confirmed_ban,
            ban.possible_ban as possible_ban,
            ban.confirmed_player as confirmed_player
        FROM Reports as rs
        JOIN Players as pl on (pl.id = rs.reportingID)
        join Players as ban on (ban.id = rs.reportedID)
        WHERE 1=1
            AND pl.normalized_name in :contributors
    """)

    param = {
        "contributors": tuple(await jagexify_names_list(contributors))
    }

    output = []

    page = 1
    while True:
        data = await execute_sql(query, param=param, page=page)
        data_dict = data.rows2dict()
        output.extend(data_dict)
        if len(data_dict) < 100_000:
            break
        page += 1

    return output


async def sql_get_feedback_submissions(voters: List):
    sql = '''
        SELECT 
            PredictionsFeedback.id
        FROM PredictionsFeedback 
        JOIN Players ON Players.id = PredictionsFeedback.voter_id
        WHERE 1=1
            AND Players.normalized_name IN :voters
     '''

    params = {
        "voters": tuple(await(jagexify_names_list(voters)))
    }

    data = await execute_sql(sql, param=params, row_count=100_000_000)
    return data.rows2dict()


async def parse_contributors(contributors, version=None, add_patron_stats:bool=False):
    contributions = await sql_get_contributions(contributors)

    df = pd.DataFrame(contributions)

    df.drop_duplicates(inplace=True, subset=["reported_ids", "detect"], keep="last")

    if df.empty:
        manual_dict = {
            "reports": 0,
            "bans": 0,
            "possible_bans": 0,
            "incorrect_reports": 0
        }

        passive_dict = {
            "reports": 0,
            "bans": 0,
            "possible_bans": 0
        }

        total_dict = {
            "reports": 0,
            "bans": 0,
            "possible_bans": 0,
            'feedback': 0
        }

    else:
        df_detect_manual = df.loc[df['detect'] == 1]
        manual_dict = {
            "reports": len(df_detect_manual.index),
            "bans": int(df_detect_manual['confirmed_ban'].sum()),
            "possible_bans": int(df_detect_manual['possible_ban'].sum()),
            "incorrect_reports": int(df_detect_manual['confirmed_player'].sum())
        }
        manual_dict["possible_bans"] = manual_dict["possible_bans"] - manual_dict["bans"]

        df_detect_passive = df.loc[df['detect'] == 0]

        passive_dict = {
            "reports": len(df_detect_passive.index),
            "bans": int(df_detect_passive['confirmed_ban'].sum()),
            "possible_bans": int(df_detect_passive['possible_ban'].sum())
        }
        passive_dict["possible_bans"] = passive_dict["possible_bans"] - passive_dict["bans"]

        total_dict = {
            "reports": passive_dict['reports'] + manual_dict['reports'],
            "bans": passive_dict['bans'] + manual_dict['bans'],
            "possible_bans": passive_dict['possible_bans'] + manual_dict['possible_bans'],
            'feedback': len(await sql_get_feedback_submissions(contributors))
        }

    if version in ['1.3','1.3.1'] or None:
        return total_dict

    return_dict = {
        "passive": passive_dict,
        "manual": manual_dict,
        "total": total_dict
    }

    if not add_patron_stats:
        return return_dict
    
    total_dict["total_xp_removed"] = 0
    
    if df.empty:
        return_dict['total'] = total_dict
        return return_dict
 
    banned_df = df[df["confirmed_ban"] == 1]
    banned_ids = banned_df["reported_ids"].tolist()

    total_xp_sql = '''
        SELECT
            SUM(total) as total_xp
        FROM playerHiscoreDataLatest
        WHERE Player_id IN :banned_ids
    '''

    total_xp_data = await execute_sql(sql=total_xp_sql, param={"banned_ids": tuple(banned_ids)})
    
    if not total_xp_data:
        return_dict['total'] = total_dict
        return return_dict

    total_xp = total_xp_data.rows2dict()[0].get("total_xp", 0)
    total_dict["total_xp_removed"] = total_xp
    return_dict['total'] = total_dict
    return return_dict


@router.post('/stats/contributions/', tags=["Legacy"])
async def get_contributions(contributors: List[contributor], token:str=None):
    add_patron_stats = False
    if token:
        await verify_token(token, verification='verify_players')
        add_patron_stats = True
        
    accounts = [await to_jagex_name(d.__dict__['name']) for d in contributors]
    
    data = await parse_contributors(accounts, version=None, add_patron_stats=add_patron_stats)
    return data


@router.get('/{version}/stats/contributions/{contributor}', tags=["Legacy"])
async def get_contributions_url(contributor: str, version: str):
    data = await parse_contributors([await to_jagex_name(contributor)], version=version)
    return data<|MERGE_RESOLUTION|>--- conflicted
+++ resolved
@@ -52,11 +52,7 @@
 async def is_valid_rsn(rsn: str) -> bool:
     output = re.fullmatch('[\w\d\s_-]{1,13}', rsn)
     if output == False:
-<<<<<<< HEAD
-        logger.debug(f'Invalid {rsn=}')
-=======
         logger.debug({"message": f'Invalid {rsn=}'})
->>>>>>> 3c6e5004
     return re.fullmatch('[\w\d\s_-]{1,13}', rsn)
 
 
@@ -131,11 +127,7 @@
 
     # data validation, there can only be one reporter, and it is unrealistic to send more then 5k reports.
     if len(df) > 5000 or df["reporter"].nunique() > 1:
-<<<<<<< HEAD
-        logger.debug('Too many reports.')
-=======
         logger.debug({"message":'Too many reports.'})
->>>>>>> 3c6e5004
         return
     
     
@@ -147,15 +139,11 @@
     df_time = df.ts
     mask = (df_time > now_upper) | (df_time < now_lower)
     if len(df_time[mask].values) > 0:
-<<<<<<< HEAD
-        logger.debug(f'Data contains out of bounds time {df_time[mask].values}')
-=======
         logger.debug({
             "message": "Data contains out of bounds time",
             "reporter": df["reporter"].unique(),
             "time": df_time[mask].values[0]
         })
->>>>>>> 3c6e5004
         return
 
 
@@ -190,41 +178,25 @@
     df_names = pd.DataFrame(data)
 
     if (len(df) == 0) or (len(df_names) == 0):
-<<<<<<< HEAD
-        logger.debug(f'1: Empty Dataframe')
-=======
         logger.debug({"message": "empty dataframe, before merge","detections": detections})
->>>>>>> 3c6e5004
         return
         
     df = df.merge(df_names, left_on="reported", right_on="normalized_name")
     
     if (len(df) == 0):
-<<<<<<< HEAD
-        logger.debug(f'2: Empty Dataframe')
-=======
         logger.debug({"message": "empty dataframe, after merge","detections": detections})
->>>>>>> 3c6e5004
         return
     
     reporter = df['reporter'].unique()
 
     if len(reporter) != 1:
-<<<<<<< HEAD
-        logger.debug(f'1: Multiple Reporters?')
-=======
         logger.debug({"message": "No reporter","detections": detections})
->>>>>>> 3c6e5004
         return
     
     reporter_id = df_names.query(f"normalized_name == {reporter}")['id'].to_list()
     
     if len(reporter_id) == 0:
-<<<<<<< HEAD
-        logger.debug(f'No Reporter')
-=======
         logger.debug({"message": "No reporter in df_names","detections": detections})
->>>>>>> 3c6e5004
         return
     
     df["reporter_id"] = reporter_id[0]
