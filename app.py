--- conflicted
+++ resolved
@@ -24,10 +24,6 @@
 
 if not app.debug or os.environ.get('WERKZEUG_RUN_MAIN') == 'true':
     started = True
-<<<<<<< HEAD
-    today18h = dt.datetime.combine(dt.date.today(), dt.datetime.min.time())
-    today18h = today18h + dt.timedelta(hours=18)
-=======
     Config.debug(f'devmode: {dev_mode}')
     # prevent scraping & predicting for every player in dev
     if not(dev_mode):
@@ -39,7 +35,6 @@
         
         sched.add_job(model.save_model, args=[30],          trigger='interval', days=1, start_date=today18h , replace_existing=True, name='save_model')
         sched.add_job(banned_by_jagex.confirm_possible_ban, trigger='interval', days=1, start_date=today20h , replace_existing=True, name='confirm_possible_ban')
->>>>>>> 9d10dad5
 
     sched.add_job(scraper.run_scraper, 'interval', minutes=1, start_date=dt.date.today(), name='run_hiscore', max_instances=10, coalesce=True)
     
@@ -92,10 +87,5 @@
     return "", 200
     
 if __name__ == '__main__':
-<<<<<<< HEAD
-    app.run(port=5000, debug=True, use_reloader=False)
-    # serve(app, host='127.0.0.1', port=5000, debug=True)
-=======
     # app.run(port=flask_port, debug=True, use_reloader=False)
-    serve(app, host='127.0.0.1', port=flask_port, debug=True)
->>>>>>> 9d10dad5
+    serve(app, host='127.0.0.1', port=flask_port, debug=True)