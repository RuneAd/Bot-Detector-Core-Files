--- conflicted
+++ resolved
@@ -23,16 +23,5 @@
     steps:
       - name: setup_env_vars
         run: |
-          echo "${{ secrets.DB_URI }}" > .env
-          echo "${{ secrets.HTTP_PROXY }}" >> .env
-          echo "${{ secrets.HTTPS_PROXY }}" >> .env
-          echo "${{ secrets.DISCORD_SQL_URI }}" >> .env
-          
-      - name: Start Flask API
-        run: |
-<<<<<<< HEAD
           cd ~/dev-api/Bot-Detector-Core-Files/
-          ./update.sh
-=======
-          sudo systemctl start devapi.service
->>>>>>> 48865198
+          ./update.sh