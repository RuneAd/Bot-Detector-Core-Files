--- conflicted
+++ resolved
@@ -12,13 +12,9 @@
 from api.database.models import playerHiscoreData
 from fastapi import APIRouter, BackgroundTasks
 from pydantic import BaseModel
-<<<<<<< HEAD
 from sqlalchemy.exc import InternalError, OperationalError
 from sqlalchemy.sql.expression import update, insert
 
-=======
-import logging
->>>>>>> 3687686d
 logger = logging.getLogger(__name__)
 router = APIRouter()
 
@@ -208,7 +204,6 @@
         player_dict['updated_at'] = time_now
         
         players.append(player_dict)
-<<<<<<< HEAD
 
         if hiscore_dict:
             hiscores.append(hiscore_dict)
@@ -217,20 +212,5 @@
     await batch_function(sqla_insert_hiscore, hiscores, batch_size=1000)
     await sqla_update_player(players)
     logger.debug('done')
-=======
-        hiscores.append(hiscore_dict)
-        
-    logger.debug(f'updating: {len(players)=}')
-    # update many into players
-    await sql_update_players(players)
-
-    # stop if there are no hiscores to insert
-    if not hiscores:
-        return {'ok':'ok'}
-
-    logger.debug(f'inserting: {len(hiscores)=}')
-    # insert many into hiscores
-    await sql_insert_hiscores(hiscores)
->>>>>>> 3687686d
     return {'ok':'ok'}
-    +  