from operator import or_
from typing import List, Optional

from api.database.database import EngineType, get_session
from api.database.functions import (list_to_string, sqlalchemy_result,
                                    verify_token)
from api.database.models import Player, PlayerHiscoreDataLatest
from api.database.models import Prediction as dbPrediction
from fastapi import APIRouter, HTTPException
from pydantic import BaseModel
from sqlalchemy.sql.expression import select, text
from sqlalchemy.sql.functions import func

router = APIRouter()


class Prediction(BaseModel):
    name: str
    Prediction: str
    id: int
    created: str
    Predicted_confidence: float
    Real_Player: Optional[float] = 0
    PVM_Melee_bot: Optional[float] = 0
    Smithing_bot: Optional[float] = 0
    Magic_bot: Optional[float] = 0
    Fishing_bot: Optional[float] = 0
    Mining_bot: Optional[float] = 0
    Crafting_bot: Optional[float] = 0
    PVM_Ranged_Magic_bot: Optional[float] = 0
    PVM_Ranged_bot: Optional[float] = 0
    Hunter_bot: Optional[float] = 0
    Fletching_bot: Optional[float] = 0
    Clue_Scroll_bot: Optional[float] = 0
    LMS_bot: Optional[float] = 0
    Agility_bot: Optional[float] = 0
    Wintertodt_bot: Optional[float] = 0
    Runecrafting_bot: Optional[float] = 0
    Zalcano_bot: Optional[float] = 0
    Woodcutting_bot: Optional[float] = 0
    Thieving_bot: Optional[float] = 0
    Soul_Wars_bot: Optional[float] = 0
    Cooking_bot: Optional[float] = 0
    Vorkath_bot: Optional[float] = 0
    Barrows_bot: Optional[float] = 0
    Herblore_bot: Optional[float] = 0
    Zulrah_bot: Optional[float] = 0


@router.get("/v1/prediction", tags=["prediction"])
async def get(token: str, name: str):
    '''
        Selects a player's prediction from the plugin database. 
    '''
    await verify_token(token, verification='request_highscores', route='[GET]/v1/prediction/')

    sql = select(dbPrediction)
    sql = sql.where(dbPrediction.name == name)

    async with get_session(EngineType.PLAYERDATA) as session:
        data = await session.execute(sql)

    data = sqlalchemy_result(data)
    return data.rows2dict()


@router.post("/v1/prediction", tags=["prediction"])
async def post(token: str, prediction: List[Prediction]):
    '''
        Posts a new prediction into the plugin database.
    '''
    await verify_token(token, verification='verify_ban', route='[POST]/v1/prediction/')

    data = [d.dict() for d in prediction]

    columns = list_to_string([k for k in data[0].keys()])
    values = list_to_string([f':{k}' for k in data[0].keys()])

    sql = f'''replace into Predictions ({columns}) values ({values})'''
    sql = text(sql)

    async with get_session(EngineType.PLAYERDATA) as session:
        await session.execute(sql, data)
        await session.commit()

    return {'ok': 'ok'}


@router.get("/v1/prediction/data", tags=["prediction", "business-logic"])
async def get(token: str, limit: int = 50_000):
    '''
        Gets old predictions, where the prediction is not from the current date.
    '''
    await verify_token(token, verification='request_highscores')

    # query
    sql = select(columns=[PlayerHiscoreDataLatest, Player.name])
    sql = sql.where(
        or_(
            func.date(dbPrediction.created) != func.curdate(),
            dbPrediction.created == None
        )
    )
    sql = sql.order_by(func.rand())
    sql = sql.limit(limit).offset(0)
    sql = sql.join(Player).join(dbPrediction, isouter=True)

    async with get_session(EngineType.PLAYERDATA) as session:
        data = await session.execute(sql)

    names, objs, output = [], [], []
    for d in data:
        objs.append((d[0],))
        names.append(d[1])

    data = sqlalchemy_result(objs).rows2dict()

    for d, n in zip(data, names):
        d['name'] = n
        output.append(d)

    return output


@router.get("/v1/prediction/bulk", tags=["prediction"])
async def get_prediction(
    token: str,
    row_count: int = 100_000,
    page: int = 1,
    possible_ban: Optional[int] = None,
    confirmed_ban: Optional[int] = None,
    confirmed_player: Optional[int] = None,
    label_id: Optional[int] = None,
    label_jagex: Optional[int] = None,
):
<<<<<<< HEAD
    await verify_token(token, verification='request_highscores', route='[GET]/v1/prediction/bulk')
=======
    """
        Gets bulk prediction data for multiple accounts in the database.
    """
    await verify_token(token, verifcation='hiscore')
>>>>>>> fc5c015a

    if None == possible_ban == confirmed_ban == confirmed_player == label_id == label_jagex:
        raise HTTPException(status_code=404, detail="No param given")
    # query
    sql = select(Prediction)

    # filters
    if not possible_ban is None:
        sql = sql.where(Player.possible_ban == possible_ban)

    if not confirmed_ban is None:
        sql = sql.where(Player.confirmed_ban == confirmed_ban)

    if not confirmed_player is None:
        sql = sql.where(Player.confirmed_player == confirmed_player)

    if not label_id is None:
        sql = sql.where(Player.label_id == label_id)

    if not label_jagex is None:
        sql = sql.where(Player.label_jagex == label_jagex)

    # paging
    sql = sql.limit(row_count).offset(row_count*(page-1))

    # join
    sql = sql.join(Player)

    # execute query
    async with get_session(EngineType.PLAYERDATA) as session:
        data = await session.execute(sql)

    data = sqlalchemy_result(data)
    return data.rows2dict()<|MERGE_RESOLUTION|>--- conflicted
+++ resolved
@@ -133,14 +133,10 @@
     label_id: Optional[int] = None,
     label_jagex: Optional[int] = None,
 ):
-<<<<<<< HEAD
     await verify_token(token, verification='request_highscores', route='[GET]/v1/prediction/bulk')
-=======
     """
         Gets bulk prediction data for multiple accounts in the database.
     """
-    await verify_token(token, verifcation='hiscore')
->>>>>>> fc5c015a
 
     if None == possible_ban == confirmed_ban == confirmed_player == label_id == label_jagex:
         raise HTTPException(status_code=404, detail="No param given")
