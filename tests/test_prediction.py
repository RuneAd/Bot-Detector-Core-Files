--- conflicted
+++ resolved
@@ -24,13 +24,8 @@
         return prediction
     except Exception as e:
         assert False, e
-<<<<<<< HEAD
 
-def test_prediction():
-=======
-    
 def test_prediction(test_client):
->>>>>>> 66fa622c
     url = "/v1/prediction/"
     breakdown_param = [
         {
