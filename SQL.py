from werkzeug.wrappers import CommonRequestDescriptorsMixin
import Config
from Config import db
from sqlalchemy import text
from collections import namedtuple
import time
import random
import string
import logging

'''
    Functions for SQL Queries
'''


def name_check(name):
    bad_name = False
    if len(name) > 13:
        bad_name = True

    temp_name = name
    temp_name = temp_name.replace(' ', '')
    temp_name = temp_name.replace('_', '')
    temp_name = temp_name.replace('-', '')

    if not (temp_name.isalnum()):
        bad_name = True

    return name, bad_name


def list_to_string(l):
    string_list = ', '.join(str(item) for item in l)
    return string_list


def get_random_string(length):
    letters = string.ascii_lowercase
    result_str = ''.join(random.choice(letters) for i in range(length))
    return result_str


def execute_sql(sql, param=None, debug=True, has_return=True, db_name="playerdata"):
    engine = Config.db_engines[db_name]
    engine.dispose()
    conn = engine.connect()
    Session = Config.Session(bind=conn)
    session = Session()

    sql = text(sql)
    if debug:
        Config.debug(f'    SQL : {sql}')
        Config.debug(f'    Param: {param}')

    if has_return:
        rows = session.execute(sql, param)
        # db.session.close()
        Record = namedtuple('Record', rows.keys())
        records = [Record(*r) for r in rows.fetchall()]

        if debug:
            print(f'keys: {rows.keys()}')

        session.close()
        conn.close()
        return records
    else:
        session.execute(sql, param)
        session.commit()
        session.close()
        conn.close()
<<<<<<< HEAD
        # conn.connection.close()
        # session.remove()
=======
>>>>>>> f0f2a954


'''
    Players Table
'''


def get_player_names():
    sql = 'select * from Players;'
    data = execute_sql(sql, param=None, debug=False, has_return=True)
    return data


def get_player(player_name):
    sql_player_id = 'select * from Players where name = :player_name;'
    param = {
        'player_name': player_name
    }

    # returns a list of players
    player = execute_sql(
        sql=sql_player_id,
        param=param,
        debug=False,
        has_return=True
    )

    if len(player) == 0:
        player_id = None
    else:
        player_id = player[0]

    return player_id


def get_number_confirmed_bans():
    sql = 'SELECT COUNT(*) bans FROM Players WHERE confirmed_ban = 1;'
    data = execute_sql(sql, param=None, debug=False, has_return=True)
    return data[0].bans


def get_number_tracked_players():
    sql = 'SELECT COUNT(*) count FROM Players;'
    data = execute_sql(sql, param=None, debug=False, has_return=True)
    return data


def insert_player(player_name):
    sql_insert = "insert ignore into Players (name) values(:player_name);"

    param = {
        'player_name': player_name
    }
    execute_sql(sql_insert, param=param, debug=False, has_return=False)
    player = get_player(player_name)
    return player


def update_player(player_id, possible_ban=0, confirmed_ban=0, confirmed_player=0, label_id=0, label_jagex=0, debug=False):
    sql_update = ('''
        update Players 
        set 
            updated_at=:ts, 
            possible_ban=:possible_ban, 
            confirmed_ban=:confirmed_ban, 
            confirmed_player=:confirmed_player, 
            label_id=:label_id,
            label_jagex=:label_jagex
        where 
            id=:player_id;
    ''')

    time_now = time.strftime('%Y-%m-%d %H:%M:%S', time.gmtime())
    param = {
        'ts':               time_now,
        'possible_ban':     possible_ban,
        'confirmed_ban':    confirmed_ban,
        'confirmed_player': confirmed_player,
        'label_id':         label_id,
        'player_id':        player_id,
        'label_jagex':      label_jagex
    }
    execute_sql(sql_update, param=param, debug=debug, has_return=False)


'''
    playerHiscoreData Table
'''


def insert_highscore(player_id, skills, minigames):

    keys = []
    keys.append('player_id')
    keys.extend(list(skills.keys()))
    keys.extend(list(minigames.keys()))

    values = []
    values.append(player_id)
    values.extend(list(skills.values()))
    values.extend(list(minigames.values()))

    columns = list_to_string(keys)
    values = list_to_string(values)

    # f string is not so secure but we control the skills & minigames dict
    sql_insert = f"insert ignore into playerHiscoreData ({columns}) values ({values});"
    execute_sql(sql_insert, param=None, debug=False, has_return=False)


'''
    Reports Table
'''


def insert_report(data):

    try:
        members = data['on_members_world']
    except KeyError as k:
        members = None

    param = {
        'reportedID': data['reported'],
        'reportingID': data['reporter'],
        'region_id': data['region_id'],
        'x_coord': data['x'],
        'y_coord': data['y'],
        'z_coord': data['z'],
        'timestamp': time.strftime('%Y-%m-%d %H:%M:%S', time.gmtime(data['ts'])),
        'manual_detect': data['manual_detect'],
        'on_members_world': members
    }
    # list of column values
    columns = list_to_string(list(param.keys()))
    values = list_to_string([f':{column}' for column in list(param.keys())])

    sql_insert = f'insert ignore into Reports ({columns}) values ({values});'
    execute_sql(sql_insert, param=param, debug=False, has_return=False)


'''
    PredictionFeedback Table
'''


def insert_prediction_feedback(vote_info):

    sql_insert = 'insert ignore into PredictionsFeedback (voter_id, prediction, confidence, vote, subject_id) ' \
                 'values (:voter_id, :prediction, :confidence, :vote, :subject_id);'
    execute_sql(sql_insert, param=vote_info, debug=False, has_return=False)


'''
    Discord User Table
'''


def get_verified_discord_user(discord_id):

    sql = 'SELECT * from discordVerification WHERE Discord_id = :discord_id ' \
          'AND primary_rsn = 1 ' \
          'AND Verified_status = 1'

    param = {
        "discord_id": discord_id
    }

    return execute_sql(sql, param=param, debug=False, has_return=True, db_name="discord")


def get_unverified_discord_user(player_id):

    sql = 'SELECT * from discordVerification WHERE Player_id = :player_id ' \
          'AND Verified_status = 0'

    param = {
        "player_id": player_id
    }

    return execute_sql(sql, param=param, debug=False, has_return=True, db_name="discord")


def set_discord_verification(id):

    sql = "UPDATE discordVerification " \
          "SET Verified_status = 1 " \
          "WHERE Entry = :id;"

    param = {
        "id": id
    }

    return execute_sql(sql, param=param, debug=False, has_return=False, db_name="discord")


'''
    Tokens Table
'''


def get_token(token):
    sql = 'select * from Tokens where token=:token;'
    param = {
        'token': token
    }
    return execute_sql(sql, param=param, debug=False, has_return=True)


def create_token(player_name, highscores, verify_ban):
    sql_insert = 'insert into Tokens (player_name, request_highscores, verify_ban, token) values (:player_name, :highscores, :verify_ban, :token);'
    token = get_random_string(15)
    param = {
        'player_name': player_name,
        'highscores': highscores,
        'verify_ban': verify_ban,
        'token': token
    }
    execute_sql(sql_insert, param=param, debug=False, has_return=False)
    return token


'''
    Labels Table
'''


def get_player_labels():
    sql = 'select * from Labels;'
    data = execute_sql(sql, param=None, debug=False, has_return=True)
    return data


'''
    Queries using Views
'''


def get_highscores_data():
    sql_highscores = 'SELECT * FROM hiscoreTableLatest;'
    highscores = execute_sql(sql_highscores, param=None,
                             debug=False, has_return=True)
    return highscores


def get_highscores_data_oneplayer(player_id):
    sql_highscores = 'SELECT * FROM hiscoreTableLatest where Player_id = :player_id;'
    param = {
        'player_id': player_id
    }
    highscores = execute_sql(sql=sql_highscores, param=param,
                             debug=False, has_return=True)
    return highscores


def get_hiscores_of_interst():
    sql = 'SELECT htl.* FROM hiscoreTableLatest htl INNER JOIN playersOfInterest poi ON (htl.Player_id = poi.id)'
    highscores = execute_sql(sql=sql, param=None,
                             debug=False, has_return=True)
    return highscores


def get_players_to_scrape():
    sql = 'select * from playersToScrape;'
    data = execute_sql(sql, param=None, debug=False, has_return=True)
    return data


def get_players_of_interest():
    sql = 'select * from playersOfInterest;'
    data = execute_sql(sql, param=None, debug=False, has_return=True)
    return data


'''
    Joined & complex Queries
'''


def get_report_stats():
    sql = '''
        SELECT
            sum(bans) bans,
            sum(false_reports) false_reports,
            sum(bans) + sum(false_reports) total_reports,
            sum(bans)/ (sum(bans) + sum(false_reports)) accuracy
        FROM (
            SELECT 
                confirmed_ban,
                sum(confirmed_ban) bans,
                sum(confirmed_player) false_reports
            FROM Players
            GROUP BY
                confirmed_ban
            ) a;
    '''
    data = execute_sql(sql, param=None, debug=False, has_return=True)
    return data

# TODO: use contributor


def get_contributions(contributor):

    query = '''
        SELECT 
            rptr.name reporter_name,
            rptd.name reported_name,
            rptd.confirmed_ban,
            rptd.possible_ban
        from Reports rpts
        inner join Players rptr on(rpts.reportingID = rptr.id)
        inner join Players rptd on(rpts.reportedID = rptd.id)
        WHERE 1=1
        	and rptr.name = :contributor
        ;
    '''

    params = {
        "contributor": contributor
    }

    data = execute_sql(query, param=params, debug=False, has_return=True)

    return data


# TODO: route & visual on website
def get_player_table_stats():
    sql = ''' 
        SELECT 
            count(*) Players_checked, 
            Date(updated_at) last_checked_date
        FROM `Players` 
        GROUP BY
            Date(updated_at)
        order BY
            Date(updated_at) DESC
        ;
    '''
    data = execute_sql(sql, param=None, debug=False, has_return=True)
    return data

# TODO: route & visual on website


def get_hiscore_table_stats():
    sql = ''' 
        SELECT 
            count(*) hiscore_Players_checked, 
            Date(timestamp) hiscore_checked_date
        FROM playerHiscoreData
        GROUP BY
            Date(timestamp)
        order BY
            Date(timestamp) DESC
        ;
    '''
    data = execute_sql(sql, param=None, debug=False, has_return=True)
    return data


# Number of times an account has been manually reported by our users.
def get_times_manually_reported(reportedName):

    sql = '''
          SELECT 
            SUM(manual_detect) manual_reports
        from Reports rpts
        inner join Players rptd on(rpts.reportedID = rptd.id)
        WHERE manual_detect = 1
        	and rptd.name = :reportedName
        ;
    '''

    param = {
        'reportedName': reportedName
    }

    data = execute_sql(sql, param=param, debug=False, has_return=True)
    return data


def get_region_report_stats():

    sql = '''
        SELECT * FROM `reportedRegion` ORDER BY `reportedRegion`.`region_id` ASC
    '''

    data = execute_sql(sql, param=None, debug=False, has_return=True)
    return data

def get_possible_ban():
    sql = 'Select * from Players where possible_ban = 1 and confirmed_ban = 0'
    data = execute_sql(sql, param=None, debug=False, has_return=True)
    return data

<<<<<<< HEAD
def get_player_report_locations(players):

    sql = ('''
        SELECT distinct
            pl.name,
            pl.id,
            rin.region_name,
            rp.region_id,
            rp.x_coord,
            rp.y_coord,
            rp.timestamp
        FROM Reports rp
        INNER JOIN Players pl ON (rp.reportedID = pl.id)
        INNER JOIN regionIDNames rin ON (rp.region_id = rin.region_ID)
        where 1
            and pl.name in :players
        ORDER BY
            rp.timestamp DESC
        LIMIT 100000
    ''')

    param = {
        'players': players
    }

    data = execute_sql(sql, param=param, debug=True, has_return=True)
    return data
    
def get_region_search(regionName):

    sql = "SELECT * FROM regionIDNames WHERE region_name LIKE :region"

    regionName = "%" + regionName + "%"

    param = {
        'region': regionName
    }

    data = execute_sql(sql, param=param, debug=True, has_return=True)
    return data

def get_report_data_heatmap(region_id):

    sql = ('''
    SELECT DISTINCT
        rpts2.*,
        rpts.x_coord,
        rpts.y_coord,
        rpts.region_id
    FROM Reports rpts
        INNER JOIN (
            SELECT 
                max(rp.id) id,
                pl.name,
                pl.confirmed_player,
                pl.possible_ban,
                pl.confirmed_ban
            FROM Players pl
            inner join Reports rp on (pl.id = rp.reportedID)
            WHERE 1
                and (pl.confirmed_ban = 1 or pl.possible_ban = 1 or pl.confirmed_ban = 0)
                and rp.region_id = :region_id
            GROUP BY
                pl.name,
                pl.confirmed_player,
                pl.confirmed_ban
        ) rpts2
    ON (rpts.id = rpts2.id)
    ''')

    param = {
        'region_id': region_id
    }

    data = execute_sql(sql, param=param, debug=True, has_return=True)
    return data


def get_player_banned_bots(player_name):

    sql = ('''
    SELECT 
        pl1.name reporter,
        pl2.name reported,
        lbl.label,
        hdl.*
    FROM Reports rp
    INNER JOIN Players pl1 ON (rp.reportingID = pl1.id)
    INNER JOIN Players pl2 on (rp.reportedID = pl2.id) 
    INNER JOIN Labels lbl ON (pl2.label_id = lbl.id)
    INNER JOIN playerHiscoreDataLatest hdl on (pl2.id = hdl.Player_id)
    where 1=1
        and lower(pl1.name) = :player_name
        and pl2.confirmed_ban = 1
        and pl2.possible_ban = 1
        ''')

    param = {
        'player_name': player_name
    }

    data = execute_sql(sql, param=param, debug=True, has_return=True)
    return data
       
=======
def get_possible_ban_predicted():
    sql = 'SELECT * FROM playerPossibleBanPrediction'
    data = execute_sql(sql, param=None, debug=False, has_return=True)
    return data
>>>>>>> f0f2a954
<|MERGE_RESOLUTION|>--- conflicted
+++ resolved
@@ -69,12 +69,6 @@
         session.commit()
         session.close()
         conn.close()
-<<<<<<< HEAD
-        # conn.connection.close()
-        # session.remove()
-=======
->>>>>>> f0f2a954
-
 
 '''
     Players Table
@@ -471,7 +465,7 @@
     data = execute_sql(sql, param=None, debug=False, has_return=True)
     return data
 
-<<<<<<< HEAD
+
 def get_player_report_locations(players):
 
     sql = ('''
@@ -575,10 +569,8 @@
 
     data = execute_sql(sql, param=param, debug=True, has_return=True)
     return data
-       
-=======
+  
 def get_possible_ban_predicted():
     sql = 'SELECT * FROM playerPossibleBanPrediction'
     data = execute_sql(sql, param=None, debug=False, has_return=True)
-    return data
->>>>>>> f0f2a954
+    return data