--- conflicted
+++ resolved
@@ -66,31 +66,12 @@
     data = {'welcome': 'test', 'job': started}
     return jsonify(data)
 
-<<<<<<< HEAD
-=======
-
-@app.route("/log")
-def print_log():
-    with open("error.log", "r") as f:
-        content = f.read()
-        return render_template_string("<pre>{{ content }}</pre>", content=content)
->>>>>>> 48865198
 
 
 @app.route("/hiscorescraper")
 def hiscorescraper():
     sched.add_job(hiscoreScraper.run_scraper, name='run_hiscore', max_instances=10, coalesce=True)
     print_jobs()
-<<<<<<< HEAD
-=======
-    return redirect('/log')
-
-
-@app.route("/possible_ban")
-def possible_ban():
-    sched.add_job(banned_by_jagex.confirm_possible_ban, max_instances=10, coalesce=True, name='confirm_possible_ban')
-    print_jobs()
->>>>>>> 48865198
     return redirect('/log')
 
 
