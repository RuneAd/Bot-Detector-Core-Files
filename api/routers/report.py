--- conflicted
+++ resolved
@@ -1,33 +1,16 @@
-<<<<<<< HEAD
-
-=======
->>>>>>> 3c6e5004
 import logging
 import time
 from datetime import date
 from typing import List, Optional
 
 import pandas as pd
-<<<<<<< HEAD
-from pydantic.fields import Field
-from api.database.functions import (EngineType, batch_function, get_session,
-                                    jagexify_names_list, sqlalchemy_result,
-                                    to_jagex_name, verify_token)
-from api.database.models import (Player, Prediction, Report, ReportLatest,
-                                 stgReport)
-from fastapi import APIRouter, HTTPException, Query, Request, status
-=======
 from api.database import functions
 from api.database.models import Player, Prediction, Report, ReportLatest, stgReport
 from fastapi import APIRouter, HTTPException, Query, status
->>>>>>> 3c6e5004
 from pydantic import BaseModel
 from pydantic.fields import Field
 from sqlalchemy import update
-<<<<<<< HEAD
-=======
 from sqlalchemy.orm import aliased
->>>>>>> 3c6e5004
 from sqlalchemy.sql import func
 from sqlalchemy.sql.expression import insert, select
 
@@ -45,74 +28,30 @@
 
 async def sql_select_players(names: List[str]) -> List:
     sql = select(Player)
-<<<<<<< HEAD
-    sql = sql.where(Player.normalized_name.in_(tuple(await jagexify_names_list(names))))
-    async with get_session(EngineType.PLAYERDATA) as session:
-        data = await session.execute(sql)
-    data = sqlalchemy_result(data)
-=======
     sql = sql.where(
         Player.normalized_name.in_(tuple(await functions.jagexify_names_list(names)))
     )
     async with functions.get_session(functions.EngineType.PLAYERDATA) as session:
         data = await session.execute(sql)
     data = functions.sqlalchemy_result(data)
->>>>>>> 3c6e5004
     return [] if not data else data.rows2dict()
 
 
 async def sql_insert_player(new_names: List[dict]) -> None:
     sql = insert(Player)
-<<<<<<< HEAD
-    async with get_session(EngineType.PLAYERDATA) as session:
-=======
-    async with functions.get_session(functions.EngineType.PLAYERDATA) as session:
->>>>>>> 3c6e5004
+    async with functions.get_session(functions.EngineType.PLAYERDATA) as session:
         await session.execute(sql, new_names)
         await session.commit()
 
 
 async def sql_insert_report(param: dict) -> None:
     sql = insert(stgReport)
-<<<<<<< HEAD
-    async with get_session(EngineType.PLAYERDATA) as session:
-=======
-    async with functions.get_session(functions.EngineType.PLAYERDATA) as session:
->>>>>>> 3c6e5004
+    async with functions.get_session(functions.EngineType.PLAYERDATA) as session:
         await session.execute(sql, param)
         await session.commit()
 
 
 async def parse_detection(data: dict) -> dict:
-<<<<<<< HEAD
-    gmt = time.gmtime(data['ts'])
-    human_time = time.strftime('%Y-%m-%d %H:%M:%S', gmt)
-
-    equipment = data.get('equipment', {})
-
-    param = {
-        'reportedID': data.get('id'),
-        'reportingID': data.get('reporter_id'),
-        'region_id': data.get('region_id'),
-        'x_coord': data.get('x_coord'),
-        'y_coord': data.get('y_coord'),
-        'z_coord': data.get('z_coord'),
-        'timestamp': human_time,
-        'manual_detect': data.get('manual_detect'),
-        'on_members_world': data.get('on_members_world'),
-        'on_pvp_world': data.get('on_pvp_world'),
-        'world_number': data.get('world_number'),
-        'equip_head_id': equipment.get('equip_head_id'),
-        'equip_amulet_id': equipment.get('equip_amulet_id'),
-        'equip_torso_id': equipment.get('equip_torso_id'),
-        'equip_legs_id': equipment.get('equip_legs_id'),
-        'equip_boots_id': equipment.get('equip_boots_id'),
-        'equip_cape_id': equipment.get('equip_cape_id'),
-        'equip_hands_id': equipment.get('equip_hands_id'),
-        'equip_weapon_id': equipment.get('equip_weapon_id'),
-        'equip_shield_id': equipment.get('equip_shield_id'),
-        'equip_ge_value': data.get('equip_ge_value', 0)
-=======
     gmt = time.gmtime(data["ts"])
     human_time = time.strftime("%Y-%m-%d %H:%M:%S", gmt)
 
@@ -140,7 +79,6 @@
         "equip_weapon_id": equipment.get("equip_weapon_id"),
         "equip_shield_id": equipment.get("equip_shield_id"),
         "equip_ge_value": data.get("equip_ge_value", 0),
->>>>>>> 3c6e5004
     }
     return param
 
@@ -179,18 +117,6 @@
     reportedID: Optional[int] = Query(None, ge=0),
     reportingID: Optional[int] = Query(None, ge=0),
     timestamp: Optional[date] = None,
-<<<<<<< HEAD
-    regionID: Optional[int] = Query(None, ge=0, le=100000)
-):
-    '''
-        Select report data.
-    '''
-    await verify_token(token, verification='verify_ban', route='[GET]/v1/report/')
-
-    if None == reportedID == reportingID:
-        raise HTTPException(
-            status_code=404, detail="reportedID or reportingID must be given")
-=======
     regionID: Optional[int] = Query(None, ge=0, le=100000),
 ):
     """
@@ -204,7 +130,6 @@
         raise HTTPException(
             status_code=404, detail="reportedID or reportingID must be given"
         )
->>>>>>> 3c6e5004
 
     sql = select(Report)
 
@@ -313,114 +238,6 @@
         await functions.batch_function(sql_insert_player, param)
         data.extend(await sql_select_players(new_names))
 
-<<<<<<< HEAD
-@router.post("/v1/report", status_code=status.HTTP_201_CREATED, tags=["Report"])
-async def insert_report(
-    detections: List[detection],
-    manual_detect: int = Query(0, ge=0, le=1),
-):
-    '''
-        Inserts detections into to the plugin database.
-    '''
-
-    # remove duplicates
-    df = pd.DataFrame([d.dict() for d in detections])
-    df.drop_duplicates(
-        subset=['reporter', 'reported', 'region_id'],
-        inplace=True
-    )
-
-    sender = list(df["reporter"].unique())
-
-    # data validation, there can only be one reporter, and it is unrealistic to send more then 5k reports.
-    if len(df) > int(report_maximum) or df["reporter"].nunique() > 1:
-        logger.debug(f'Too Many Reports or Multiple Reporters! | {sender=}')
-        raise HTTPException(
-            status_code=status.HTTP_400_BAD_REQUEST,
-            detail=f"Your sightings are out of bounds. Contact plugin support on our Discord."
-        )
-
-    if len(sender[0]) > 12 and not sender[0] == 'AnonymousUser':
-        logger.debug(f'invalid username: {sender=}')
-        raise HTTPException(
-            status_code=status.HTTP_422_UNPROCESSABLE_ENTITY,
-            detail=f"Invalid username. Contact plugin support on our Discord."
-        )
-
-    # data validation, checks for correct timing
-    now = int(time.time())
-    lower_bound = (now - back_time_buffer)
-    mask = (df['ts'] > now)
-    mask = mask | (df['ts'] < lower_bound)
-
-    if len(df[~mask]) == 0:
-        logger.debug(f'Data contains out of bounds time! | {sender=}')
-        raise HTTPException(
-            status_code=status.HTTP_400_BAD_REQUEST,
-            detail=f"Your sightings contain out of bounds time. Contact plugin support on our Discord."
-        )
-
-    df = df[~mask]
-
-    # Successful query
-    logger.debug(f"Received: {len(df)} from {sender=}")
-
-    # 1) Get a list of unqiue reported names and reporter name
-    names = list(df['reported'].unique())
-    names.extend(df['reporter'].unique())
-
-    # 1.1) Normalize and validate all names
-    clean_names = await jagexify_names_list(names)
-
-    # 2) Get IDs for all unique names
-    data = await sql_select_players(clean_names)
-
-    # 3) Create entries for players that do not yet exist in Players table
-    existing_names = [d["normalized_name"] for d in data]
-    new_names = set([name for name in clean_names]).difference(existing_names)
-
-    # 3.1) Insert new names and get those player IDs from step 3
-    if new_names:
-        param = [{"name": name, "normalized_name": name} for name in new_names]
-
-        await batch_function(sql_insert_player, param)
-        data.extend(await sql_select_players(new_names))
-
-    if len(data) == 0:
-        logger.debug(f'Missing player data. | {names=}')
-        raise HTTPException(
-            status_code=status.HTTP_400_BAD_REQUEST,
-            detail="Your sightings are incomplete. Contact plugin support on our Discord."
-        )
-
-    # 4) Insert detections into Reports table with user ids
-    # 4.1) add reported & reporter id
-    df_names = pd.DataFrame(data)
-
-    df = df.merge(df_names, left_on="reported", right_on="name")
-
-    reporter = [await to_jagex_name(n) for n in df['reporter'].unique()]
-    reporter = df_names.query(f"normalized_name == {reporter}")['id'].to_list()
-
-    if len(reporter) == 0:
-        logger.debug(f'User does not have a clean name.  | {sender=}')
-        raise HTTPException(
-            status_code=status.HTTP_400_BAD_REQUEST,
-            detail="There was an error processing your name. Contact plugin support on our Discord."
-        )
-
-    df["reporter_id"] = reporter[0]
-    df['manual_detect'] = manual_detect
-
-    # 4.2) parse data to param
-    data = df.to_dict('records')
-    param = [await parse_detection(d) for d in data]
-
-    # 4.3) parse query
-    await batch_function(sql_insert_report, param)
-    return {"detail": "ok"}
-
-=======
     # Insert detections into Reports table with user ids
     # add reported & reporter id
     df_names = pd.DataFrame(data)
@@ -463,7 +280,6 @@
     await functions.batch_function(sql_insert_report, param)
     return {"detail": "ok"}
 
->>>>>>> 3c6e5004
 
 @router.get("/v1/report/prediction", tags=["Report", "Business"])
 async def get_report_by_prediction(
@@ -474,20 +290,6 @@
     real_player: Optional[int] = None,
     crafting_bot: Optional[int] = None,
     timestamp: Optional[date] = None,
-<<<<<<< HEAD
-    region_id: Optional[int] = None
-):
-    '''
-        Gets account based upon the prediction features.
-        Business service: Twitter
-    '''
-    await verify_token(token, verification='verify_ban', route='[GET]/v1/report/prediction')
-
-    sql = select(
-        Player.id,
-        Prediction.Prediction,
-        Prediction.Predicted_confidence
-=======
     region_id: Optional[int] = None,
 ):
     """
@@ -500,7 +302,6 @@
 
     sql = select(
         Player.id, Prediction.Prediction, Prediction.Predicted_confidence
->>>>>>> 3c6e5004
     ).distinct()
 
     sql = sql.where(Prediction.Predicted_confidence >= predicted_confidence)
@@ -540,18 +341,6 @@
 
 
 @router.get("/v1/report/latest", tags=["Report"])
-<<<<<<< HEAD
-async def get_latest_report_of_a_user(
-    token: str,
-    reported_id: int = Query(..., ge=0)
-):
-
-    '''
-        Select the latest report data, by reported user
-    '''
-
-    await verify_token(token, verification='verify_ban', route='[GET]/v1/report/latest')
-=======
 async def get_latest_report_of_a_user(token: str, reported_id: int = Query(..., ge=0)):
 
     """
@@ -561,7 +350,6 @@
     await functions.verify_token(
         token, verification="verify_ban", route="[GET]/v1/report/latest"
     )
->>>>>>> 3c6e5004
 
     sql = select(ReportLatest)
 
@@ -580,14 +368,6 @@
 async def get_bulk_latest_report_data(
     token: str,
     region_id: Optional[int] = Query(None, ge=0, le=25000),
-<<<<<<< HEAD
-    timestamp: Optional[date] = None
-):
-    '''
-        get the player count in bulk by region and or date
-    '''
-    await verify_token(token, verification='verify_ban', route='[GET]/v1/report/latest/bulk')
-=======
     timestamp: Optional[date] = None,
 ):
     """
@@ -596,7 +376,6 @@
     await functions.verify_token(
         token, verification="verify_ban", route="[GET]/v1/report/latest/bulk"
     )
->>>>>>> 3c6e5004
 
     sql = select(ReportLatest)
 
